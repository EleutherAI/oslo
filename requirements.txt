anytree
datasets
ninja
packaging
parameterized >= 0.8.1
psutil
py-cpuinfo
pybind11
<<<<<<< HEAD
tensorboardX
=======
scipy
>>>>>>> 7c69e70c
torch >= 1.11.0
transformers<|MERGE_RESOLUTION|>--- conflicted
+++ resolved
@@ -6,10 +6,7 @@
 psutil
 py-cpuinfo
 pybind11
-<<<<<<< HEAD
+scipy
 tensorboardX
-=======
-scipy
->>>>>>> 7c69e70c
 torch >= 1.11.0
 transformers