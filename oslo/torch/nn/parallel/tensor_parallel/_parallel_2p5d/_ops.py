--- conflicted
+++ resolved
@@ -7,40 +7,6 @@
 
 from oslo.torch.distributed import ParallelMode, ParallelContext
 from oslo.torch.distributed.nn.functional import all_reduce, reduce_scatter, all_gather
-
-
-def classifier_2p5d(
-    A: Tensor,
-    B: Tensor,
-    bias,
-    tesseract_dim: int,
-    out_shape: Tuple[int, ...],
-    row_rank: int,
-    col_rank: int,
-    data_parallel_rank: int,
-    pipeline_parallel_rank: int,
-    pipeline_parallel_size: int,
-    tensor_parallel_size: int,
-    parallel_context: ParallelContext,
-    row_parallel_mode: ParallelMode,
-    col_parallel_mode: ParallelMode,
-) -> Tensor:
-    return _Classifier2p5D.apply(
-        A,
-        B,
-        bias,
-        tesseract_dim,
-        out_shape,
-        col_rank,
-        row_rank,
-        data_parallel_rank,
-        pipeline_parallel_rank,
-        pipeline_parallel_size,
-        tensor_parallel_size,
-        parallel_context,
-        row_parallel_mode,
-        col_parallel_mode,
-    )
 
 
 def add_bias_2p5d(
@@ -90,25 +56,6 @@
     )
 
 
-def gather_batch_2p5d(
-    inputs: Tensor,
-    dim: int = 0,
-    parallel_context: Optional[ParallelContext] = None,
-) -> Tensor:
-    world_size = parallel_context.get_world_size(ParallelMode.TENSOR_2P5D_COL)
-
-    if world_size <= 1:
-        return inputs
-
-    return all_gather_tensor_2p5d(
-        inputs,
-        dim=dim,
-        parallel_context=parallel_context,
-        col_parallel_mode=ParallelMode.TENSOR_2P5D_COL,
-    )
-
-
-<<<<<<< HEAD
 def all_gather_tensor_2p5d(
     inputs: Tensor,
     dim: int,
@@ -118,8 +65,33 @@
     return _AllGatherTensor2p5D.apply(inputs, dim, parallel_context, col_parallel_mode)
 
 
-=======
->>>>>>> abd9906e
+def gather_batch_2p5d(
+    inputs: Tensor,
+    dim: int = 0,
+    parallel_context: Optional[ParallelContext] = None,
+) -> Tensor:
+    world_size = parallel_context.get_world_size(ParallelMode.TENSOR_2P5D_COL)
+
+    if world_size <= 1:
+        return inputs
+
+    return all_gather_tensor_2p5d(
+        inputs,
+        dim=dim,
+        parallel_context=parallel_context,
+        col_parallel_mode=ParallelMode.TENSOR_2P5D_COL,
+    )
+
+
+def all_gather_tensor_2p5d(
+    inputs: Tensor,
+    dim: int,
+    parallel_context: ParallelContext,
+    col_parallel_mode: ParallelMode,
+) -> Tensor:
+    return _AllGatherTensor2p5D.apply(inputs, dim, parallel_context, col_parallel_mode)
+
+
 def reduce_by_batch_2p5d(
     inputs, reduce_mean: bool, parallel_context: ParallelContext
 ) -> Tensor:
@@ -164,128 +136,12 @@
         inputs, parallel_context.get_world_size(ParallelMode.TENSOR_2P5D_COL), dim=dim
     )[parallel_context.get_local_rank(ParallelMode.TENSOR_2P5D_COL)].contiguous()
     return col_chunked
-    # return torch.chunk(
-    #     col_chunked,
-    #     parallel_context.get_world_size(ParallelMode.TENSOR_2P5D_DEP),
-    #     dim=dim,
-    # )[parallel_context.get_local_rank(ParallelMode.TENSOR_2P5D_DEP)].contiguous()
-
 
 def get_current_device():
     r"""
     Get current device.
     """
     return torch.cuda.current_device()
-
-
-# TODO: 만약 2D와 비슷할 경우 병합(?)
-class _Classifier2p5D(torch.autograd.Function):
-    @staticmethod
-    @custom_fwd(cast_inputs=torch.float16)
-    def forward(
-        ctx: Any,
-        A: Tensor,
-        B: Tensor,
-        bias,
-        tesseract_dim: int,
-        out_shape: Tuple[int, ...],
-        row_rank: int,
-        col_rank: int,
-        data_parallel_rank: int,
-        pipeline_parallel_rank: int,
-        pipeline_parallel_size: int,
-        tensor_parallel_size: int,
-        parallel_context: ParallelContext,
-        row_parallel_mode: ParallelMode,
-        col_parallel_mode: ParallelMode,
-    ) -> Tensor:
-        A = A.clone().detach()
-        A_shape = A.shape
-        A = A.reshape((-1, A_shape[-1]))
-        B_shape = B.shape
-        B = B.reshape((-1, B_shape[-1]))
-        B_temp = all_gather(
-            B, -1, parallel_context=parallel_context, parallel_mode=col_parallel_mode
-        )
-        if ctx:
-            ctx.save_for_backward(A, B_temp)
-
-        C = torch.matmul(A, B_temp.transpose(0, 1))
-
-        C = all_reduce(
-            C,
-            parallel_context=parallel_context,
-            parallel_mode=row_parallel_mode,
-        )
-
-        ctx.use_bias = bias is not None
-        if bias is not None:
-            C = C + bias
-
-        out = C.reshape(out_shape)
-
-        if ctx:
-            ctx.tesseract_dim = tesseract_dim
-            ctx.col_rank = col_rank
-            ctx.row_rank = row_rank
-            ctx.A_shape = A_shape
-            ctx.B_shape = B_shape
-            ctx.data_parallel_rank = data_parallel_rank
-            ctx.pipeline_parallel_rank = pipeline_parallel_rank
-            ctx.pipeline_parallel_size = pipeline_parallel_size
-            ctx.tensor_parallel_size = tensor_parallel_size
-            ctx.parallel_context = parallel_context
-            ctx.row_parallel_mode = row_parallel_mode
-            ctx.col_parallel_mode = col_parallel_mode
-
-        return out
-
-    @staticmethod
-    @custom_bwd
-    def backward(ctx: Any, output_grad: Tensor) -> Tuple[Tensor, ...]:
-        A, B = ctx.saved_tensors
-
-        with torch.no_grad():
-            A_grad = torch.matmul(output_grad, B)
-            A_grad = A_grad.reshape(ctx.A_shape)
-            B_grad = torch.matmul(
-                output_grad.reshape(-1, output_grad.shape[-1]).transpose(0, 1), A
-            )
-            B_grad = reduce_scatter(
-                B_grad,
-                -1,
-                parallel_context=ctx.parallel_context,
-                parallel_mode=ctx.col_parallel_mode,
-            )
-            B_grad = B_grad.reshape(ctx.B_shape)
-
-            if ctx.use_bias:
-                bias_grad = torch.sum(
-                    output_grad, dim=tuple(range(output_grad.ndim - 1))
-                )
-                bias_grad = all_reduce(
-                    bias_grad,
-                    parallel_context=ctx.parallel_context,
-                    parallel_mode=ctx.col_parallel_mode,
-                )
-            else:
-                bias_grad = None
-
-        return (
-            A_grad,
-            B_grad,
-            bias_grad,
-            None,
-            None,
-            None,
-            None,
-            None,
-            None,
-            None,
-            None,
-            None,
-            None,
-        )
 
 
 class Matmul_AB_2p5D(torch.autograd.Function):
@@ -308,9 +164,6 @@
         row_parallel_mode: ParallelMode,
         col_parallel_mode: ParallelMode,
     ) -> Tensor:
-        # A: [b / dq, s, h / q] -> [(b * s) / dq, h / q]
-        # B: [h / dq, s / q]
-        # C: [b / dq, s, s / q] -> [(b * s) / dq, s / q]
 
         assert A.shape[-1] == B.shape[-2], "Invalid shapes: A={}, B={} for AB.".format(
             A.shape, B.shape
@@ -383,11 +236,11 @@
 
         if ctx:
             ctx.tesseract_dim = tesseract_dim
-            ctx.col_rank = col_rank
-            ctx.row_rank = row_rank
-            ctx.dep_rank = dep_rank
             ctx.A_shape = A_shape
             ctx.B_shape = B_shape
+            ctx.row_rank = row_rank
+            ctx.col_rank = col_rank
+            ctx.dep_rank = dep_rank
             ctx.data_parallel_rank = data_parallel_rank
             ctx.pipeline_parallel_rank = pipeline_parallel_rank
             ctx.pipeline_parallel_size = pipeline_parallel_size
@@ -553,13 +406,12 @@
         out = C.reshape(out_shape)
 
         if ctx:
-            ctx.parallel_context = parallel_context
             ctx.tesseract_dim = tesseract_dim
-            ctx.col_rank = col_rank
-            ctx.row_rank = row_rank
-            ctx.dep_rank = dep_rank
             ctx.A_shape = A_shape
             ctx.B_shape = B_shape
+            ctx.row_rank = row_rank
+            ctx.col_rank = col_rank
+            ctx.dep_rank = dep_rank
             ctx.data_parallel_rank = data_parallel_rank
             ctx.pipeline_parallel_rank = pipeline_parallel_rank
             ctx.pipeline_parallel_size = pipeline_parallel_size
@@ -622,7 +474,6 @@
             None,
             None,
             None,
-            None,
         )
 
 
@@ -723,11 +574,11 @@
 
         if ctx:
             ctx.tesseract_dim = tesseract_dim
-            ctx.col_rank = col_rank
-            ctx.row_rank = row_rank
-            ctx.dep_rank = dep_rank
             ctx.A_shape = A_shape
             ctx.B_shape = B_shape
+            ctx.row_rank = row_rank
+            ctx.col_rank = col_rank
+            ctx.dep_rank = dep_rank
             ctx.data_parallel_rank = data_parallel_rank
             ctx.pipeline_parallel_rank = pipeline_parallel_rank
             ctx.pipeline_parallel_size = pipeline_parallel_size
@@ -778,7 +629,6 @@
         return (
             A_grad,
             B_grad,
-            None,
             None,
             None,
             None,
@@ -831,10 +681,10 @@
         )
 
         if ctx:
+            ctx.tesseract_dim = tesseract_dim
+            ctx.row_rank = row_rank
             ctx.col_rank = col_rank
-            ctx.row_rank = row_rank
             ctx.dep_rank = dep_rank
-            ctx.tesseract_dim = tesseract_dim
             ctx.bias = skip_bias_add
             ctx.data_parallel_rank = data_parallel_rank
             ctx.pipeline_parallel_rank = pipeline_parallel_rank
@@ -852,10 +702,10 @@
     @staticmethod
     @custom_bwd
     def backward(ctx: Any, output_grad: Tensor) -> Tuple[Tensor, ...]:
+        tesseract_dim = ctx.tesseract_dim
+        row_rank = ctx.row_rank
         col_rank = ctx.col_rank
-        row_rank = ctx.row_rank
         dep_rank = ctx.dep_rank
-        tesseract_dim = ctx.tesseract_dim
         data_parallel_rank = ctx.data_parallel_rank
         pipeline_parallel_rank = ctx.pipeline_parallel_rank
         pipeline_parallel_size = ctx.pipeline_parallel_size
@@ -891,16 +741,12 @@
                     None,
                     None,
                     None,
-                    None,
-                    None,
                 )
             else:
                 grad_tmp = torch.zeros_like(output_grad)
                 return (
                     None,
                     grad_tmp,
-                    None,
-                    None,
                     None,
                     None,
                     None,
@@ -944,18 +790,12 @@
                     None,
                     None,
                     None,
-                    None,
-                    None,
-                    None,
                 )
             else:
                 reduce_tmp = torch.zeros_like(reduce)
                 return (
                     output_grad,
                     reduce_tmp,
-                    None,
-                    None,
-                    None,
                     None,
                     None,
                     None,
@@ -1018,7 +858,7 @@
             input_grad -= output_grad_sum
             input_grad *= Var_x
 
-        return input_grad, None, None, None, None, None, None
+        return input_grad, None, None, None, None, None
 
 
 class _AllGatherTensor2p5D(torch.autograd.Function):
@@ -1093,7 +933,7 @@
             output_grad.contiguous(),
             group=ctx.parallel_context.get_group(ctx.col_parallel_mode),
         )
-        return grad, None, None
+        return grad, None, None, None
 
 
 class _ReduceTensor2p5D(torch.autograd.Function):
@@ -1196,9 +1036,9 @@
     @custom_bwd
     def backward(ctx: Any, output_grad: Tensor):
         if ctx.reduce_mean:
-            return output_grad / ctx.reduce_size, None
+            return output_grad / ctx.reduce_size, None, None
         else:
-            return output_grad, None
+            return output_grad, None, None
 
 
 def split_batch_2d(parallel_context, tensor, tesseract_dim):
