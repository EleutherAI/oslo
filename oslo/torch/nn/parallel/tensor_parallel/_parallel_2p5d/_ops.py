from typing import Any, Tuple, Optional

import torch
import torch.distributed as dist
from torch import Tensor
from torch.cuda.amp import custom_bwd, custom_fwd

from oslo.torch.distributed import ParallelMode, ParallelContext
from oslo.torch.distributed.nn.functional import all_reduce, reduce_scatter, all_gather


def add_bias_2p5d(
    input: Tensor,
    bias: Tensor,
    output_size_per_partition: int,
    tesseract_dim: int,
    row_rank: int,
    col_rank: int,
    dep_rank: int,
    skip_bias_add: bool,
    data_parallel_rank: int,
    pipeline_parallel_rank: int,
    pipeline_parallel_size: int,
    tensor_parallel_size: int,
    parallel_context: ParallelContext,
    col_parallel_mode: ParallelMode,
) -> Tensor:
    return _Add_Bias_2p5D.apply(
        input,
        bias,
        output_size_per_partition,
        tesseract_dim,
        row_rank,
        col_rank,
        dep_rank,
        skip_bias_add,
        data_parallel_rank,
        pipeline_parallel_rank,
        pipeline_parallel_size,
        tensor_parallel_size,
        parallel_context,
        col_parallel_mode,
    )


def layernorm_2p5d(
    input: Tensor,
    E_x: Tensor,
    Var_x: Tensor,
    hidden_size: int,
    parallel_context: ParallelContext,
    row_parallel_mode: ParallelMode,
) -> Tensor:
    return _Layernorm2p5D.apply(
        input, E_x, Var_x, hidden_size, parallel_context, row_parallel_mode
    )


def all_gather_tensor_2p5d(
    inputs: Tensor,
    dim: int,
    parallel_context: ParallelContext,
    col_parallel_mode: ParallelMode,
) -> Tensor:
    return _AllGatherTensor2p5D.apply(inputs, dim, parallel_context, col_parallel_mode)


def gather_batch_2p5d(
    inputs: Tensor,
    dim: int = 0,
    parallel_context: Optional[ParallelContext] = None,
) -> Tensor:
    world_size = parallel_context.get_world_size(ParallelMode.TENSOR_2P5D_COL)

    if world_size <= 1:
        return inputs

    return all_gather_tensor_2p5d(
        inputs,
        dim=dim,
        parallel_context=parallel_context,
        col_parallel_mode=ParallelMode.TENSOR_2P5D_COL,
    )


def split_batch_2p5d(
    inputs: Tensor,
    dim: int = 0,
    parallel_context: Optional[ParallelContext] = None,
) -> Tensor:
    dim_size = inputs.size(dim)
    world_size = parallel_context.get_world_size(ParallelMode.TENSOR_2P5D_COL)

    if world_size <= 1:
        return inputs

    assert (
        dim_size % world_size == 0
    ), f"The batch size ({dim_size}) is not a multiple of 2.5D size * depth ({world_size})."

    return torch.chunk(
        inputs, parallel_context.get_world_size(ParallelMode.TENSOR_2P5D_COL), dim=dim
    )[parallel_context.get_local_rank(ParallelMode.TENSOR_2P5D_COL)].contiguous()


def reduce_by_batch_2p5d(
    inputs, reduce_mean: bool, parallel_context: ParallelContext
) -> Tensor:
    return _ReduceByBatch2p5D.apply(inputs, reduce_mean, parallel_context)


def reduce_tensor_2p5d(
    inputs: Tensor, parallel_context: ParallelContext, parallel_mode: ParallelMode
) -> Tensor:
    return _ReduceTensor2p5D.apply(inputs, parallel_context, parallel_mode)


def reduce_scatter_tensor_2p5d(
    inputs: Tensor,
    dim: int,
    parallel_context: ParallelContext,
    parallel_mode: ParallelMode,
) -> Tensor:
    dim_size = inputs.size(dim)
    world_size = parallel_context.get_world_size(parallel_mode)
    assert (
        dim_size % world_size == 0
    ), f"The batch size ({dim_size}) is not a multiple of 2.5D size * depth ({world_size})."

    return _ReduceScatterTensor2p5D.apply(inputs, dim, parallel_context, parallel_mode)


<<<<<<< HEAD
def split_batch_2p5d(
    inputs: Tensor, dim: int, parallel_context: ParallelContext
) -> Tensor:
    dim_size = inputs.size(dim)
    world_size = parallel_context.get_world_size(ParallelMode.TENSOR_2P5D_COL)

    if world_size <= 1:
        return inputs

    assert (
        dim_size % world_size == 0
    ), f"The batch size ({dim_size}) is not a multiple of 2.5D size * depth ({world_size})."

    col_chunked = torch.chunk(
        inputs, parallel_context.get_world_size(ParallelMode.TENSOR_2P5D_COL), dim=dim
    )[parallel_context.get_local_rank(ParallelMode.TENSOR_2P5D_COL)].contiguous()
    return col_chunked
    # return torch.chunk(
    #     col_chunked,
    #     parallel_context.get_world_size(ParallelMode.TENSOR_2P5D_DEP),
    #     dim=dim,
    # )[parallel_context.get_local_rank(ParallelMode.TENSOR_2P5D_DEP)].contiguous()


=======
>>>>>>> 43f1ed6a
def get_current_device():
    r"""
    Get current device.
    """
    return torch.cuda.current_device()


class Matmul_AB_2p5D(torch.autograd.Function):
    @staticmethod
    @custom_fwd(cast_inputs=torch.float16)
    def forward(
        ctx: Any,
        A: Tensor,
        B: Tensor,
        tesseract_dim: int,
        out_shape: Tuple[int, ...],
        row_rank: int,
        col_rank: int,
        dep_rank: int,
        data_parallel_rank: int,
        pipeline_parallel_rank: int,
        pipeline_parallel_size: int,
        tensor_parallel_size: int,
        parallel_context: ParallelContext,
        row_parallel_mode: ParallelMode,
        col_parallel_mode: ParallelMode,
    ) -> Tensor:

        assert A.shape[-1] == B.shape[-2], "Invalid shapes: A={}, B={} for AB.".format(
            A.shape, B.shape
        )

        if ctx:
            ctx.save_for_backward(A, B)

        A_shape = A.shape
        A = A.reshape((-1, A_shape[-1]))
        B_shape = B.shape
        B = B.reshape((-1, B_shape[-1]))
        C_shape = (A.shape[0], B.shape[-1])
        C = torch.zeros(C_shape, dtype=A.dtype, device=get_current_device())

        # use circular buffer to store the communication tensor
        # 2 is enough for all cases
        A_list = [torch.empty_like(A) for _ in range(2)]
        B_list = [torch.empty_like(B) for _ in range(2)]

        row_group = parallel_context.get_group(row_parallel_mode)
        col_group = parallel_context.get_group(col_parallel_mode)

        src_a = (
            tesseract_dim * col_rank
            + tesseract_dim**2 * dep_rank
            + data_parallel_rank * pipeline_parallel_size * tensor_parallel_size
            + pipeline_parallel_rank * tensor_parallel_size
        )
        src_b = (
            row_rank
            + tesseract_dim**2 * dep_rank
            + data_parallel_rank * pipeline_parallel_size * tensor_parallel_size
            + pipeline_parallel_rank * tensor_parallel_size
        )

        opa = [None] * 2
        opb = [None] * 2

        A_list[0].copy_(A)
        B_list[0].copy_(B)
        opa[0] = dist.broadcast(A_list[0], src=src_a, group=row_group, async_op=True)
        opb[0] = dist.broadcast(B_list[0], src=src_b, group=col_group, async_op=True)
        cur = 0

        for i in range(tesseract_dim):
            if i != tesseract_dim - 1:
                A_list[1 - cur].copy_(A)
                opa[1 - cur] = dist.broadcast(
                    A_list[1 - cur], src=src_a + 1, group=row_group, async_op=True
                )
                B_list[1 - cur].copy_(B)
                opb[1 - cur] = dist.broadcast(
                    B_list[1 - cur],
                    src=src_b + tesseract_dim,
                    group=col_group,
                    async_op=True,
                )

            if opa[cur] is not None:
                opa[cur].wait()
            if opb[cur] is not None:
                opb[cur].wait()

            torch.addmm(C, A_list[cur], B_list[cur], out=C)
            cur = 1 - cur
            src_a += 1
            src_b += tesseract_dim
        out = C.reshape(out_shape)

        if ctx:
            ctx.tesseract_dim = tesseract_dim
            ctx.A_shape = A_shape
            ctx.B_shape = B_shape
            ctx.row_rank = row_rank
            ctx.col_rank = col_rank
            ctx.dep_rank = dep_rank
            ctx.data_parallel_rank = data_parallel_rank
            ctx.pipeline_parallel_rank = pipeline_parallel_rank
            ctx.pipeline_parallel_size = pipeline_parallel_size
            ctx.tensor_parallel_size = tensor_parallel_size
            ctx.parallel_context = parallel_context
            ctx.row_parallel_mode = row_parallel_mode
            ctx.col_parallel_mode = col_parallel_mode

        return out

    @staticmethod
    @custom_bwd
    def backward(ctx: Any, output_grad: Tensor) -> Tuple[Tensor, ...]:
        A, B = ctx.saved_tensors
        with torch.no_grad():
            A_grad = Matmul_ABT_2p5D.apply(
                output_grad,
                B,
                ctx.tesseract_dim,
                ctx.A_shape,
                ctx.row_rank,
                ctx.col_rank,
                ctx.dep_rank,
                ctx.data_parallel_rank,
                ctx.pipeline_parallel_rank,
                ctx.pipeline_parallel_size,
                ctx.tensor_parallel_size,
                ctx.parallel_context,
                ctx.row_parallel_mode,
                ctx.col_parallel_mode,
            )
            B_grad = Matmul_ATB_2p5D.apply(
                A,
                output_grad,
                ctx.tesseract_dim,
                ctx.B_shape,
                ctx.row_rank,
                ctx.col_rank,
                ctx.dep_rank,
                ctx.data_parallel_rank,
                ctx.pipeline_parallel_rank,
                ctx.pipeline_parallel_size,
                ctx.tensor_parallel_size,
                ctx.parallel_context,
                ctx.row_parallel_mode,
                ctx.col_parallel_mode,
            )
        return (
            A_grad,
            B_grad,
            None,
            None,
            None,
            None,
            None,
            None,
            None,
            None,
            None,
            None,
            None,
            None,
            None,
        )


class Matmul_ABT_2p5D(torch.autograd.Function):
    @staticmethod
    @custom_fwd(cast_inputs=torch.float16)
    def forward(
        ctx: Any,
        A: Tensor,
        B: Tensor,
        tesseract_dim: int,
        out_shape: Tuple[int, ...],
        row_rank: int,
        col_rank: int,
        dep_rank: int,
        data_parallel_rank: int,
        pipeline_parallel_rank: int,
        pipeline_parallel_size: int,
        tensor_parallel_size: int,
        parallel_context: ParallelContext,
        row_parallel_mode: ParallelMode,
        col_parallel_mode: ParallelMode,
    ) -> Tensor:

        assert A.shape[-1] == B.shape[-1], "Invalid shapes: A={}, B={} for ABT.".format(
            A.shape, B.shape
        )

        if ctx:
            ctx.save_for_backward(A, B)

        A_shape = A.shape
        A = A.reshape((-1, A_shape[-1]))
        B_shape = B.shape
        B = B.reshape((-1, B_shape[-1]))
        C_shape = (A.shape[0], B.shape[0])
        C = torch.empty(C_shape, dtype=A.dtype, device=get_current_device())

        # use circular buffer to store the communication tensor
        # 2 is enough for all cases
        B_list = [torch.empty_like(B) for _ in range(2)]
        C_list = [torch.empty_like(C) for _ in range(2)]

        row_group = parallel_context.get_group(row_parallel_mode)
        col_group = parallel_context.get_group(col_parallel_mode)

        src_b = (
            row_rank
            + tesseract_dim**2 * dep_rank
            + data_parallel_rank * pipeline_parallel_size * tensor_parallel_size
            + pipeline_parallel_rank * tensor_parallel_size
        )
        src_c = (
            tesseract_dim * col_rank
            + tesseract_dim**2 * dep_rank
            + data_parallel_rank * pipeline_parallel_size * tensor_parallel_size
            + pipeline_parallel_rank * tensor_parallel_size
        )

        opb = [None] * 2
        opr = [None] * 2

        B_list[0].copy_(B)
        opb[0] = dist.broadcast(B_list[0], src=src_b, group=col_group, async_op=True)
        cur = 0

        for i in range(tesseract_dim):
            if i != tesseract_dim - 1:
                B_list[1 - cur].copy_(B)
                opb[1 - cur] = dist.broadcast(
                    B_list[1 - cur],
                    src=src_b + tesseract_dim,
                    group=col_group,
                    async_op=True,
                )

            if opr[cur] is not None:
                opr[cur].wait()
                if i - 2 == row_rank:
                    C.copy_(C_list[cur])

            if opb[cur] is not None:
                opb[cur].wait()

            torch.matmul(A, B_list[cur].transpose(0, 1), out=C_list[cur])
            opr[cur] = dist.reduce(
                C_list[cur], dst=src_c, group=row_group, async_op=True
            )
            cur = 1 - cur
            src_b += tesseract_dim
            src_c += 1

        for op in opr:
            op.wait()

        if tesseract_dim - 2 == row_rank:
            C.copy_(C_list[cur])
        if tesseract_dim - 1 == row_rank:
            C.copy_(C_list[1 - cur])
        out = C.reshape(out_shape)

        if ctx:
            ctx.tesseract_dim = tesseract_dim
            ctx.A_shape = A_shape
            ctx.B_shape = B_shape
            ctx.row_rank = row_rank
            ctx.col_rank = col_rank
            ctx.dep_rank = dep_rank
            ctx.data_parallel_rank = data_parallel_rank
            ctx.pipeline_parallel_rank = pipeline_parallel_rank
            ctx.pipeline_parallel_size = pipeline_parallel_size
            ctx.tensor_parallel_size = tensor_parallel_size
            ctx.parallel_context = parallel_context
            ctx.row_parallel_mode = row_parallel_mode
            ctx.col_parallel_mode = col_parallel_mode

        return out

    @staticmethod
    @custom_bwd
    def backward(ctx: Any, output_grad: Tensor) -> Tuple[Tensor, ...]:
        A, B = ctx.saved_tensors
        with torch.no_grad():
            A_grad = Matmul_AB_2p5D.apply(
                output_grad,
                B,
                ctx.tesseract_dim,
                ctx.A_shape,
                ctx.row_rank,
                ctx.col_rank,
                ctx.dep_rank,
                ctx.data_parallel_rank,
                ctx.pipeline_parallel_rank,
                ctx.pipeline_parallel_size,
                ctx.tensor_parallel_size,
                ctx.parallel_context,
                ctx.row_parallel_mode,
                ctx.col_parallel_mode,
            )
            B_grad = Matmul_ATB_2p5D.apply(
                output_grad,
                A,
                ctx.tesseract_dim,
                ctx.B_shape,
                ctx.row_rank,
                ctx.col_rank,
                ctx.dep_rank,
                ctx.data_parallel_rank,
                ctx.pipeline_parallel_rank,
                ctx.pipeline_parallel_size,
                ctx.tensor_parallel_size,
                ctx.parallel_context,
                ctx.row_parallel_mode,
                ctx.col_parallel_mode,
            )
        return (
            A_grad,
            B_grad,
            None,
            None,
            None,
            None,
            None,
            None,
            None,
            None,
            None,
            None,
            None,
            None,
        )


class Matmul_ATB_2p5D(torch.autograd.Function):
    @staticmethod
    @custom_fwd(cast_inputs=torch.float16)
    def forward(
        ctx: Any,
        A: Tensor,
        B: Tensor,
        tesseract_dim: int,
        out_shape: Tuple[int, ...],
        row_rank: int,
        col_rank: int,
        dep_rank: int,
        data_parallel_rank: int,
        pipeline_parallel_rank: int,
        pipeline_parallel_size: int,
        tensor_parallel_size: int,
        parallel_context: ParallelContext,
        row_parallel_mode: ParallelMode,
        col_parallel_mode: ParallelMode,
    ):

        assert A.shape[-2] == B.shape[-2], "Invalid shapes: A={}, B={} for ATB.".format(
            A.shape, B.shape
        )

        if ctx:
            ctx.save_for_backward(A, B)

        A_shape = A.shape
        A = A.reshape((-1, A_shape[-1]))
        B_shape = B.shape
        B = B.reshape((-1, B_shape[-1]))
        C_shape = (A.shape[-1], B.shape[-1])
        C = torch.empty(C_shape, dtype=A.dtype, device=get_current_device())

        # use circular buffer to store the communication tensor
        # 2 is enough for all cases
        A_list = [torch.empty_like(A) for _ in range(2)]
        C_list = [torch.empty_like(C) for _ in range(2)]

        row_group = parallel_context.get_group(row_parallel_mode)
        col_group = parallel_context.get_group(col_parallel_mode)

        src_a = (
            tesseract_dim * col_rank
            + tesseract_dim**2 * dep_rank
            + data_parallel_rank * pipeline_parallel_size * tensor_parallel_size
            + pipeline_parallel_rank * tensor_parallel_size
        )
        src_c = (
            row_rank
            + tesseract_dim**2 * dep_rank
            + data_parallel_rank * pipeline_parallel_size * tensor_parallel_size
            + pipeline_parallel_rank * tensor_parallel_size
        )

        opa = [None] * 2
        opr = [None] * 2

        A_list[0].copy_(A)
        opa[0] = dist.broadcast(A_list[0], src=src_a, group=row_group, async_op=True)
        cur = 0

        for i in range(tesseract_dim):
            if i != tesseract_dim - 1:
                A_list[1 - cur].copy_(A)
                opa[1 - cur] = dist.broadcast(
                    A_list[1 - cur], src=src_a + 1, group=row_group, async_op=True
                )

            if opr[cur] is not None:
                opr[cur].wait()
                if i - 2 == col_rank:
                    C.copy_(C_list[cur])

            if opa[cur] is not None:
                opa[cur].wait()

            torch.matmul(A_list[cur].transpose(0, 1), B, out=C_list[cur])
            opr[cur] = dist.reduce(
                C_list[cur], dst=src_c, group=col_group, async_op=True
            )
            cur = 1 - cur
            src_a += 1
            src_c += tesseract_dim

        for op in opr:
            op.wait()

        if tesseract_dim - 2 == col_rank:
            C.copy_(C_list[cur])
        if tesseract_dim - 1 == col_rank:
            C.copy_(C_list[1 - cur])
        out = C.reshape(out_shape)

        if ctx:
            ctx.tesseract_dim = tesseract_dim
            ctx.A_shape = A_shape
            ctx.B_shape = B_shape
            ctx.row_rank = row_rank
            ctx.col_rank = col_rank
            ctx.dep_rank = dep_rank
            ctx.data_parallel_rank = data_parallel_rank
            ctx.pipeline_parallel_rank = pipeline_parallel_rank
            ctx.pipeline_parallel_size = pipeline_parallel_size
            ctx.tensor_parallel_size = tensor_parallel_size
            ctx.parallel_context = parallel_context
            ctx.row_parallel_mode = row_parallel_mode
            ctx.col_parallel_mode = col_parallel_mode

        return out

    @staticmethod
    @custom_bwd
    def backward(ctx: Any, output_grad: Tensor) -> Tuple[Tensor, ...]:
        A, B = ctx.saved_tensors
        with torch.no_grad():
            A_grad = Matmul_ABT_2p5D.apply(
                B,
                output_grad,
                ctx.tesseract_dim,
                ctx.A_shape,
                ctx.row_rank,
                ctx.col_rank,
                ctx.dep_rank,
                ctx.data_parallel_rank,
                ctx.pipeline_parallel_rank,
                ctx.pipeline_parallel_size,
                ctx.tensor_parallel_size,
                ctx.parallel_context,
                ctx.row_parallel_mode,
                ctx.col_parallel_mode,
            )
            B_grad = Matmul_AB_2p5D.apply(
                A,
                output_grad,
                ctx.tesseract_dim,
                ctx.B_shape,
                ctx.row_rank,
                ctx.col_rank,
                ctx.dep_rank,
                ctx.data_parallel_rank,
                ctx.pipeline_parallel_rank,
                ctx.pipeline_parallel_size,
                ctx.tensor_parallel_size,
                ctx.parallel_context,
                ctx.row_parallel_mode,
                ctx.col_parallel_mode,
            )
        return (
            A_grad,
            B_grad,
            None,
            None,
            None,
            None,
            None,
            None,
            None,
            None,
            None,
            None,
            None,
            None,
        )


class _Add_Bias_2p5D(torch.autograd.Function):
    @staticmethod
    @custom_fwd(cast_inputs=torch.float16)
    def forward(
        ctx: Any,
        input: Tensor,
        bias: Tensor,
        output_size_per_partition: int,
        tesseract_dim: int,
        row_rank: int,
        col_rank: int,
        dep_rank: int,
        skip_bias_add: bool,
        data_parallel_rank: int,
        pipeline_parallel_rank: int,
        pipeline_parallel_size: int,
        tensor_parallel_size: int,
        parallel_context: ParallelContext,
        col_parallel_mode: ParallelMode,
    ) -> Tensor:
        if col_rank == 0:
            bias_temp = bias.clone()
        else:
            bias_temp = torch.zeros(
                output_size_per_partition, dtype=bias.dtype, device=get_current_device()
            )
        src_rank = (
            row_rank
            + dep_rank * tesseract_dim**2
            + data_parallel_rank * pipeline_parallel_size * tensor_parallel_size
            + pipeline_parallel_rank * tensor_parallel_size
        )
        dist.broadcast(
            bias_temp, src=src_rank, group=parallel_context.get_group(col_parallel_mode)
        )

        if ctx:
            ctx.tesseract_dim = tesseract_dim
            ctx.row_rank = row_rank
            ctx.col_rank = col_rank
            ctx.dep_rank = dep_rank
            ctx.bias = skip_bias_add
            ctx.data_parallel_rank = data_parallel_rank
            ctx.pipeline_parallel_rank = pipeline_parallel_rank
            ctx.pipeline_parallel_size = pipeline_parallel_size
            ctx.tensor_parallel_size = tensor_parallel_size
            ctx.parallel_context = parallel_context
            ctx.col_parallel_mode = col_parallel_mode

        if skip_bias_add:
            return bias_temp
        else:
            output = input + bias_temp
            return output

    @staticmethod
    @custom_bwd
    def backward(ctx: Any, output_grad: Tensor) -> Tuple[Tensor, ...]:
        tesseract_dim = ctx.tesseract_dim
        row_rank = ctx.row_rank
        col_rank = ctx.col_rank
        dep_rank = ctx.dep_rank
        data_parallel_rank = ctx.data_parallel_rank
        pipeline_parallel_rank = ctx.pipeline_parallel_rank
        pipeline_parallel_size = ctx.pipeline_parallel_size
        tensor_parallel_size = ctx.tensor_parallel_size
        parallel_context = ctx.parallel_context
        col_parallel_mode = ctx.col_parallel_mode

        if ctx.bias:
            dst_rank = (
                row_rank
                + dep_rank * (tesseract_dim**2)
                + data_parallel_rank * pipeline_parallel_size * tensor_parallel_size
                + pipeline_parallel_rank * tensor_parallel_size
            )
            dist.reduce(
                output_grad,
                dst=dst_rank,
                group=parallel_context.get_group(col_parallel_mode),
            )
            if col_rank == 0:
                return (
                    None,
                    output_grad,
                    None,
                    None,
                    None,
                    None,
                    None,
                    None,
                    None,
                    None,
                    None,
                    None,
                    None,
                    None,
                )
            else:
                grad_tmp = torch.zeros_like(output_grad)
                return (
                    None,
                    grad_tmp,
                    None,
                    None,
                    None,
                    None,
                    None,
                    None,
                    None,
                    None,
                    None,
                    None,
                    None,
                    None,
                )
        else:
            reduce_dim = tuple(range(output_grad.ndim - 1))
            reduce = torch.sum(output_grad, dim=reduce_dim)
            dst_rank = (
                row_rank
                + dep_rank * (tesseract_dim**2)
                + data_parallel_rank * pipeline_parallel_size * tensor_parallel_size
                + pipeline_parallel_rank * tensor_parallel_size
            )
            dist.reduce(
                reduce,
                dst=dst_rank,
                group=parallel_context.get_group(col_parallel_mode),
            )
            if col_rank == 0:
                return (
                    output_grad,
                    reduce,
                    None,
                    None,
                    None,
                    None,
                    None,
                    None,
                    None,
                    None,
                    None,
                    None,
                    None,
                    None,
                )
            else:
                reduce_tmp = torch.zeros_like(reduce)
                return (
                    output_grad,
                    reduce_tmp,
                    None,
                    None,
                    None,
                    None,
                    None,
                    None,
                    None,
                    None,
                    None,
                    None,
                    None,
                    None,
                )


class _Layernorm2p5D(torch.autograd.Function):
    @staticmethod
    @custom_fwd(cast_inputs=torch.float32)
    def forward(
        ctx: Any,
        input: Tensor,
        E_x: Tensor,
        Var_x: Tensor,
        hidden_size: int,
        parallel_context: ParallelContext,
        row_parallel_mode: ParallelMode,
    ) -> Tensor:
        input = input - E_x
        # in here, input = x - E[x], Var_x = 1 / sqrt(Var[x] + eps)
        output = input * Var_x
        if ctx:
            ctx.hidden_size = hidden_size
            ctx.save_for_backward(output, Var_x)
            ctx.parallel_context = parallel_context
            ctx.row_parallel_mode = row_parallel_mode
        return output

    @staticmethod
    @custom_bwd
    def backward(ctx, output_grad):
        x, Var_x = ctx.saved_tensors
        row_parallel_mode = ctx.row_parallel_mode
        # in here, Var_x = 1 / sqrt(Var[x] + eps), x = (x - E[x]) * Var_x
        with torch.no_grad():
            output_grad_sum = torch.sum(output_grad, dim=-1, keepdim=True)
            dist.all_reduce(
                output_grad_sum, group=ctx.parallel_context.get_group(row_parallel_mode)
            )
            output_grad_sum /= ctx.hidden_size

            output_grad_mul_x_sum = torch.sum(output_grad * x, dim=-1, keepdim=True)
            dist.all_reduce(
                output_grad_mul_x_sum,
                group=ctx.parallel_context.get_group(row_parallel_mode),
            )
            output_grad_mul_x_sum /= ctx.hidden_size

            input_grad = output_grad.clone()
            input_grad -= x * output_grad_mul_x_sum
            input_grad -= output_grad_sum
            input_grad *= Var_x

        return input_grad, None, None, None, None, None


class _AllGatherTensor2p5D(torch.autograd.Function):
    @staticmethod
    @custom_fwd(cast_inputs=torch.float16)
    def forward(
        ctx: Any,
        inputs: Tensor,
        dim: int,
        parallel_context: ParallelContext,
        col_parallel_mode: ParallelMode,
    ) -> Tensor:
        ctx.dim = dim
        ctx.parallel_context = parallel_context
        ctx.col_parallel_mode = col_parallel_mode

        outputs = all_gather(
            inputs,
            dim,
            parallel_context=parallel_context,
            parallel_mode=col_parallel_mode,
        )

        if ctx:
            ctx.dim = dim
            ctx.parallel_context = parallel_context
            ctx.parallel_mode = col_parallel_mode

        return outputs

    @staticmethod
    @custom_bwd
    def backward(ctx: Any, output_grad: Tensor) -> Tuple[Tensor, ...]:
        grad = reduce_scatter(
            output_grad,
            ctx.dim,
            parallel_context=ctx.parallel_context,
            parallel_mode=ctx.col_parallel_mode,
        )
        return grad.contiguous(), None, None, None


class SplitFirst(torch.autograd.Function):
    @staticmethod
    @custom_fwd(cast_inputs=torch.float16)
    def forward(
        ctx: Any,
        inputs: Tensor,
        tesseract_dim: int,
        parallel_context: ParallelContext,
        col_parallel_mode: ParallelMode,
    ) -> Tensor:
        col_rank = parallel_context.get_local_rank(col_parallel_mode)
        outputs = inputs.chunk(tesseract_dim, dim=0)[col_rank]

        if ctx:
            ctx.tesseract_dim = tesseract_dim
            ctx.batch_size = inputs.size(0)
            ctx.parallel_context = parallel_context
            ctx.col_parallel_mode = col_parallel_mode
        return outputs

    @staticmethod
    @custom_bwd
    def backward(ctx: Any, output_grad: Tensor) -> Tuple[Tensor, ...]:
        grad_shape = (ctx.batch_size,) + output_grad.shape[1:]
        grad = torch.empty(
            grad_shape, dtype=output_grad.dtype, device=get_current_device()
        )
        dist.all_gather(
            list(grad.chunk(ctx.tesseract_dim, dim=0)),
            output_grad.contiguous(),
            group=ctx.parallel_context.get_group(ctx.col_parallel_mode),
        )
        return grad, None, None, None


class _ReduceTensor2p5D(torch.autograd.Function):
    @staticmethod
    def forward(
        ctx: Any,
        inputs: Tensor,
        parallel_context: ParallelContext,
        parallel_mode: ParallelMode,
    ):
        return all_reduce(
            inputs,
            parallel_context=parallel_context,
            parallel_mode=parallel_mode,
        )

    @staticmethod
    def backward(ctx: Any, output_grad: Tensor):
        return output_grad, None, None


class _ReduceScatterTensor2p5D(torch.autograd.Function):
    @staticmethod
    def forward(
        ctx: Any,
        inputs: Tensor,
        dim: int,
        parallel_context: ParallelContext,
        parallel_mode: ParallelMode,
    ):
        if ctx:
            ctx.dim = dim
            ctx.parallel_context = parallel_context
            ctx.parallel_mode = parallel_mode

        return reduce_scatter(
            inputs,
            dim,
            parallel_context=parallel_context,
            parallel_mode=parallel_mode,
        )

    @staticmethod
    def backward(ctx, output_grad):
        return (
            all_gather(
                output_grad,
                ctx.dim,
                parallel_context=ctx.parallel_context,
                parallel_mode=ctx.parallel_mode,
            ),
            None,
            None,
            None,
        )


class _ReduceByBatch2p5D(torch.autograd.Function):
    @staticmethod
    def symbolic(
        graph,
        inputs,
        reduce_mean: bool = False,
        parallel_context: Optional[ParallelContext] = None,
    ):
        output = all_reduce(
            inputs,
            parallel_context=parallel_context,
            parallel_mode=ParallelMode.TENSOR_2P5D_COL,
        )
        if reduce_mean:
            reduce_size = parallel_context.get_world_size(ParallelMode.TENSOR_2P5D_COL)
            return output / reduce_size
        return output

    @staticmethod
    @custom_fwd(cast_inputs=torch.float32)
    def forward(
        ctx: Any,
        inputs: Tensor,
        reduce_mean: bool = False,
        parallel_context: Optional[ParallelContext] = None,
    ):
        output = all_reduce(
            inputs,
            parallel_context=parallel_context,
            parallel_mode=ParallelMode.TENSOR_2P5D_COL,
        )
        if ctx:
            ctx.reduce_mean = reduce_mean

        if reduce_mean:
            reduce_size = parallel_context.get_world_size(ParallelMode.TENSOR_2P5D_COL)
            output /= reduce_size
            if ctx:
                ctx.reduce_size = reduce_size
        return output.clone()

    @staticmethod
    @custom_bwd
    def backward(ctx: Any, output_grad: Tensor):
        if ctx.reduce_mean:
            return output_grad / ctx.reduce_size, None, None
        else:
<<<<<<< HEAD
            return output_grad, None


def split_batch_2d(parallel_context, tensor, tesseract_dim):
    tensor = tensor.chunk(tesseract_dim, dim=0)[
        parallel_context.get_local_rank(ParallelMode.TENSOR_2P5D_COL)
    ]
    return tensor


def split_2p5d(parallel_context, tensor, tesseract_dim, col_first=True):
    if col_first:
        tensor = tensor.chunk(tesseract_dim, dim=0)[
            parallel_context.get_local_rank(ParallelMode.TENSOR_2P5D_COL)
        ]
        tensor = tensor.chunk(tesseract_dim, dim=-1)[
            parallel_context.get_local_rank(ParallelMode.TENSOR_2P5D_ROW)
        ]
    else:
        tensor = tensor.chunk(tesseract_dim, dim=-1)[
            parallel_context.get_local_rank(ParallelMode.TENSOR_2P5D_ROW)
        ]
        tensor = tensor.chunk(tesseract_dim, dim=0)[
            parallel_context.get_local_rank(ParallelMode.TENSOR_2P5D_COL)
        ]
    tensor = torch.chunk(tensor, tesseract_dim, dim=0)[
        parallel_context.get_local_rank(ParallelMode.TENSOR_2P5D_DEP)
    ]
    return tensor


def split_2d(parallel_context, tensor, tesseract_dim, col_first=True):
    if col_first:
        tensor = tensor.chunk(tesseract_dim, dim=0)[
            parallel_context.get_local_rank(ParallelMode.TENSOR_2P5D_COL)
        ]
        tensor = tensor.chunk(tesseract_dim, dim=-1)[
            parallel_context.get_local_rank(ParallelMode.TENSOR_2P5D_ROW)
        ]
    else:
        tensor = tensor.chunk(tesseract_dim, dim=-1)[
            parallel_context.get_local_rank(ParallelMode.TENSOR_2P5D_ROW)
        ]
        tensor = tensor.chunk(tesseract_dim, dim=0)[
            parallel_context.get_local_rank(ParallelMode.TENSOR_2P5D_COL)
        ]
    return tensor


def split_1d(parallel_context, tensor, summa_dim, dim=-1):
    tensor = tensor.chunk(summa_dim, dim=dim)[
        parallel_context.get_local_rank(ParallelMode.TENSOR_2P5D_COL)
    ]
    return tensor


def gather_2p5d(parallel_context, tensor, tesseract_dim, col_first=True):
    tensor_list = [torch.zeros_like(tensor) for _ in range(tesseract_dim)]
    dist.all_gather(
        tensor_list, tensor, parallel_context.get_group(ParallelMode.TENSOR_2P5D_DEP)
    )
    tensor = torch.cat(tensor_list, dim=0)
    if col_first:
        tensor_list = [torch.zeros_like(tensor) for _ in range(tesseract_dim)]
        dist.all_gather(
            tensor_list,
            tensor.contiguous(),
            parallel_context.get_group(ParallelMode.TENSOR_2P5D_COL),
        )
        tensor = torch.cat(tensor_list, dim=0)
        tensor_list = [torch.zeros_like(tensor) for _ in range(tesseract_dim)]
        dist.all_gather(
            tensor_list,
            tensor,
            parallel_context.get_group(ParallelMode.TENSOR_2P5D_ROW),
        )
        tensor = torch.cat(tensor_list, dim=-1)
    else:
        tensor_list = [torch.zeros_like(tensor) for _ in range(tesseract_dim)]
        dist.all_gather(
            tensor_list,
            tensor,
            parallel_context.get_group(ParallelMode.TENSOR_2P5D_ROW),
        )
        tensor = torch.cat(tensor_list, dim=-1)
        tensor_list = [torch.zeros_like(tensor) for _ in range(tesseract_dim)]
        dist.all_gather(
            tensor_list,
            tensor.contiguous(),
            parallel_context.get_group(ParallelMode.TENSOR_2P5D_COL),
        )
        tensor = torch.cat(tensor_list, dim=0)
    return tensor


def gather_2d(parallel_context, tensor, tesseract_dim, col_first=True):
    if col_first:
        tensor_list = [torch.zeros_like(tensor) for _ in range(tesseract_dim)]
        dist.all_gather(
            tensor_list,
            tensor.contiguous(),
            parallel_context.get_group(ParallelMode.TENSOR_2P5D_COL),
        )
        tensor = torch.cat(tensor_list, dim=0)
        tensor_list = [torch.zeros_like(tensor) for _ in range(tesseract_dim)]
        dist.all_gather(
            tensor_list,
            tensor,
            parallel_context.get_group(ParallelMode.TENSOR_2P5D_ROW),
        )
        tensor = torch.cat(tensor_list, dim=-1)
    else:
        tensor_list = [torch.zeros_like(tensor) for _ in range(tesseract_dim)]
        dist.all_gather(
            tensor_list,
            tensor,
            parallel_context.get_group(ParallelMode.TENSOR_2P5D_ROW),
        )
        tensor = torch.cat(tensor_list, dim=-1)
        tensor_list = [torch.zeros_like(tensor) for _ in range(tesseract_dim)]
        dist.all_gather(
            tensor_list,
            tensor.contiguous(),
            parallel_context.get_group(ParallelMode.TENSOR_2P5D_COL),
        )
        tensor = torch.cat(tensor_list, dim=0)
    return tensor


def gather_1d(parallel_context, tensor, summa_dim, dim=-1):
    tensor_list = [torch.zeros_like(tensor) for _ in range(summa_dim)]
    dist.all_gather(
        tensor_list,
        tensor.contiguous(),
        parallel_context.get_group(ParallelMode.TENSOR_2P5D_ROW),
    )
    tensor = torch.cat(tensor_list, dim=dim)
    return tensor
=======
            return output_grad, None, None
>>>>>>> 43f1ed6a
<|MERGE_RESOLUTION|>--- conflicted
+++ resolved
@@ -130,33 +130,6 @@
     return _ReduceScatterTensor2p5D.apply(inputs, dim, parallel_context, parallel_mode)
 
 
-<<<<<<< HEAD
-def split_batch_2p5d(
-    inputs: Tensor, dim: int, parallel_context: ParallelContext
-) -> Tensor:
-    dim_size = inputs.size(dim)
-    world_size = parallel_context.get_world_size(ParallelMode.TENSOR_2P5D_COL)
-
-    if world_size <= 1:
-        return inputs
-
-    assert (
-        dim_size % world_size == 0
-    ), f"The batch size ({dim_size}) is not a multiple of 2.5D size * depth ({world_size})."
-
-    col_chunked = torch.chunk(
-        inputs, parallel_context.get_world_size(ParallelMode.TENSOR_2P5D_COL), dim=dim
-    )[parallel_context.get_local_rank(ParallelMode.TENSOR_2P5D_COL)].contiguous()
-    return col_chunked
-    # return torch.chunk(
-    #     col_chunked,
-    #     parallel_context.get_world_size(ParallelMode.TENSOR_2P5D_DEP),
-    #     dim=dim,
-    # )[parallel_context.get_local_rank(ParallelMode.TENSOR_2P5D_DEP)].contiguous()
-
-
-=======
->>>>>>> 43f1ed6a
 def get_current_device():
     r"""
     Get current device.
@@ -1058,145 +1031,4 @@
         if ctx.reduce_mean:
             return output_grad / ctx.reduce_size, None, None
         else:
-<<<<<<< HEAD
-            return output_grad, None
-
-
-def split_batch_2d(parallel_context, tensor, tesseract_dim):
-    tensor = tensor.chunk(tesseract_dim, dim=0)[
-        parallel_context.get_local_rank(ParallelMode.TENSOR_2P5D_COL)
-    ]
-    return tensor
-
-
-def split_2p5d(parallel_context, tensor, tesseract_dim, col_first=True):
-    if col_first:
-        tensor = tensor.chunk(tesseract_dim, dim=0)[
-            parallel_context.get_local_rank(ParallelMode.TENSOR_2P5D_COL)
-        ]
-        tensor = tensor.chunk(tesseract_dim, dim=-1)[
-            parallel_context.get_local_rank(ParallelMode.TENSOR_2P5D_ROW)
-        ]
-    else:
-        tensor = tensor.chunk(tesseract_dim, dim=-1)[
-            parallel_context.get_local_rank(ParallelMode.TENSOR_2P5D_ROW)
-        ]
-        tensor = tensor.chunk(tesseract_dim, dim=0)[
-            parallel_context.get_local_rank(ParallelMode.TENSOR_2P5D_COL)
-        ]
-    tensor = torch.chunk(tensor, tesseract_dim, dim=0)[
-        parallel_context.get_local_rank(ParallelMode.TENSOR_2P5D_DEP)
-    ]
-    return tensor
-
-
-def split_2d(parallel_context, tensor, tesseract_dim, col_first=True):
-    if col_first:
-        tensor = tensor.chunk(tesseract_dim, dim=0)[
-            parallel_context.get_local_rank(ParallelMode.TENSOR_2P5D_COL)
-        ]
-        tensor = tensor.chunk(tesseract_dim, dim=-1)[
-            parallel_context.get_local_rank(ParallelMode.TENSOR_2P5D_ROW)
-        ]
-    else:
-        tensor = tensor.chunk(tesseract_dim, dim=-1)[
-            parallel_context.get_local_rank(ParallelMode.TENSOR_2P5D_ROW)
-        ]
-        tensor = tensor.chunk(tesseract_dim, dim=0)[
-            parallel_context.get_local_rank(ParallelMode.TENSOR_2P5D_COL)
-        ]
-    return tensor
-
-
-def split_1d(parallel_context, tensor, summa_dim, dim=-1):
-    tensor = tensor.chunk(summa_dim, dim=dim)[
-        parallel_context.get_local_rank(ParallelMode.TENSOR_2P5D_COL)
-    ]
-    return tensor
-
-
-def gather_2p5d(parallel_context, tensor, tesseract_dim, col_first=True):
-    tensor_list = [torch.zeros_like(tensor) for _ in range(tesseract_dim)]
-    dist.all_gather(
-        tensor_list, tensor, parallel_context.get_group(ParallelMode.TENSOR_2P5D_DEP)
-    )
-    tensor = torch.cat(tensor_list, dim=0)
-    if col_first:
-        tensor_list = [torch.zeros_like(tensor) for _ in range(tesseract_dim)]
-        dist.all_gather(
-            tensor_list,
-            tensor.contiguous(),
-            parallel_context.get_group(ParallelMode.TENSOR_2P5D_COL),
-        )
-        tensor = torch.cat(tensor_list, dim=0)
-        tensor_list = [torch.zeros_like(tensor) for _ in range(tesseract_dim)]
-        dist.all_gather(
-            tensor_list,
-            tensor,
-            parallel_context.get_group(ParallelMode.TENSOR_2P5D_ROW),
-        )
-        tensor = torch.cat(tensor_list, dim=-1)
-    else:
-        tensor_list = [torch.zeros_like(tensor) for _ in range(tesseract_dim)]
-        dist.all_gather(
-            tensor_list,
-            tensor,
-            parallel_context.get_group(ParallelMode.TENSOR_2P5D_ROW),
-        )
-        tensor = torch.cat(tensor_list, dim=-1)
-        tensor_list = [torch.zeros_like(tensor) for _ in range(tesseract_dim)]
-        dist.all_gather(
-            tensor_list,
-            tensor.contiguous(),
-            parallel_context.get_group(ParallelMode.TENSOR_2P5D_COL),
-        )
-        tensor = torch.cat(tensor_list, dim=0)
-    return tensor
-
-
-def gather_2d(parallel_context, tensor, tesseract_dim, col_first=True):
-    if col_first:
-        tensor_list = [torch.zeros_like(tensor) for _ in range(tesseract_dim)]
-        dist.all_gather(
-            tensor_list,
-            tensor.contiguous(),
-            parallel_context.get_group(ParallelMode.TENSOR_2P5D_COL),
-        )
-        tensor = torch.cat(tensor_list, dim=0)
-        tensor_list = [torch.zeros_like(tensor) for _ in range(tesseract_dim)]
-        dist.all_gather(
-            tensor_list,
-            tensor,
-            parallel_context.get_group(ParallelMode.TENSOR_2P5D_ROW),
-        )
-        tensor = torch.cat(tensor_list, dim=-1)
-    else:
-        tensor_list = [torch.zeros_like(tensor) for _ in range(tesseract_dim)]
-        dist.all_gather(
-            tensor_list,
-            tensor,
-            parallel_context.get_group(ParallelMode.TENSOR_2P5D_ROW),
-        )
-        tensor = torch.cat(tensor_list, dim=-1)
-        tensor_list = [torch.zeros_like(tensor) for _ in range(tesseract_dim)]
-        dist.all_gather(
-            tensor_list,
-            tensor.contiguous(),
-            parallel_context.get_group(ParallelMode.TENSOR_2P5D_COL),
-        )
-        tensor = torch.cat(tensor_list, dim=0)
-    return tensor
-
-
-def gather_1d(parallel_context, tensor, summa_dim, dim=-1):
-    tensor_list = [torch.zeros_like(tensor) for _ in range(summa_dim)]
-    dist.all_gather(
-        tensor_list,
-        tensor.contiguous(),
-        parallel_context.get_group(ParallelMode.TENSOR_2P5D_ROW),
-    )
-    tensor = torch.cat(tensor_list, dim=dim)
-    return tensor
-=======
-            return output_grad, None, None
->>>>>>> 43f1ed6a
+            return output_grad, None, None