--- conflicted
+++ resolved
@@ -16,16 +16,13 @@
 from oslo.torch.nn.modules.layer_norm import (
     LayerNorm2D,
 )
-<<<<<<< HEAD
 from oslo.torch.nn.parallel.tensor_parallel._parallel_2d._ops import (
     split_batch_2d,
     gather_2d,
     gather_1d,
     gather_1d_twice,
-=======
 from oslo.torch.distributed.nn.functional import (
     scatter,
->>>>>>> abd9906e
 )
 from oslo.torch.nn.parallel.tensor_parallel.mapping import (
     TensorParallelMapping,
@@ -61,9 +58,8 @@
         module: nn.Module,
         parallel_context: ParallelContext,
         mapping: dict = None,
-        module_args: dict = None,
     ):
-        super().__init__(module, parallel_context, mapping, module_args)
+        super().__init__(module, parallel_context, mapping)
         self.module = module
         self.parallel_context = parallel_context
         self.device = torch.cuda.current_device()
@@ -76,15 +72,6 @@
                     "`mapping` must be input if the model is not huggingface model."
                 )
 
-        if module_args is None:
-            if is_huggingface_model(module):
-                module_args = module.config
-            else:
-                raise ValueError(
-                    "`config` must be input if the model is not huggingface model."
-                )
-
-        self.config = module_args
         self.tensor_parallel_mapping = TensorParallelMapping(mapping)
         self._parallelize()
 
@@ -418,10 +405,7 @@
             pipeline_parallel_size = self.parallel_context.get_world_size(
                 ParallelMode.PIPELINE
             )
-<<<<<<< HEAD
-
-=======
->>>>>>> abd9906e
+
             if hasattr(module, "bias") and module.bias is not None:
                 if module.bias.dim() >= 1:
                     bias_list = module.bias.data.chunk(summa_dim, dim=0)
