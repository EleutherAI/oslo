from typing import Any, Tuple, Optional

import torch
import torch.distributed as dist
from torch import Tensor
from torch.cuda.amp import custom_bwd, custom_fwd

from oslo.torch.distributed import ParallelContext, ParallelMode
from oslo.torch.distributed.nn.functional import all_gather, all_reduce, reduce_scatter


def add_bias_2d(
    inputs: Tensor,
    bias: Tensor,
    output_size_per_partition: int,
    row_rank: int,
    col_rank: int,
    skip_bias_add: bool,
    data_parallel_rank: int,
    pipeline_parallel_rank: int,
    pipeline_parallel_size: int,
    tensor_parallel_size: int,
    parallel_context: ParallelContext,
    row_parallel_mode: ParallelMode,
    col_parallel_mode: ParallelMode,
) -> Tensor:
    return _Add_Bias_2D.apply(
        inputs,
        bias,
        output_size_per_partition,
        row_rank,
        col_rank,
        skip_bias_add,
        data_parallel_rank,
        pipeline_parallel_rank,
        pipeline_parallel_size,
        tensor_parallel_size,
        parallel_context,
        row_parallel_mode,
        col_parallel_mode,
    )


def layernorm_2d(
    inputs: Tensor,
    E_x: Tensor,
    Var_x: Tensor,
    hidden_size: int,
    parallel_context: ParallelContext,
    row_parallel_mode: ParallelMode,
    col_parallel_mode: ParallelMode,
) -> Tensor:

    return _Layernorm_2D.apply(
        inputs,
        E_x,
        Var_x,
        hidden_size,
        parallel_context,
        row_parallel_mode,
        col_parallel_mode,
    )


def all_gather_tensor_2d(
    tensor: Tensor,
    dim: int,
    parallel_context: ParallelContext,
    parallel_mode: ParallelMode,
) -> Tensor:
    return _AllGatherTensor2D.apply(
        tensor,
        dim,
        parallel_context,
        parallel_mode,
    )


def gather_batch_2d(
    inputs: Tensor,
    dim: int = 0,
    parallel_context: Optional[ParallelContext] = None,
) -> Tensor:
    world_size = parallel_context.get_world_size(ParallelMode.TENSOR_2D_COL)

    if world_size <= 1:
        return inputs

    return all_gather_tensor_2d(
        inputs,
        dim=dim,
        parallel_context=parallel_context,
        parallel_mode=ParallelMode.TENSOR_2D_COL,
    )


<<<<<<< HEAD
def gather_2d(parallel_context, tensor, summa_dim, col_first=True):
    if col_first:
        tensor_list = [torch.zeros_like(tensor) for _ in range(summa_dim)]
        dist.all_gather(
            tensor_list,
            tensor.contiguous(),
            parallel_context.get_group(ParallelMode.TENSOR_2D_COL),
        )
        tensor = torch.cat(tensor_list, dim=0)
        tensor_list = [torch.zeros_like(tensor) for _ in range(summa_dim)]
        dist.all_gather(
            tensor_list,
            tensor,
            parallel_context.get_group(ParallelMode.TENSOR_2D_ROW),
        )
        tensor = torch.cat(tensor_list, dim=-1)
    else:
        tensor_list = [torch.zeros_like(tensor) for _ in range(summa_dim)]
        dist.all_gather(
            tensor_list,
            tensor,
            parallel_context.get_group(ParallelMode.TENSOR_2D_ROW),
        )
        tensor = torch.cat(tensor_list, dim=-1)
        tensor_list = [torch.zeros_like(tensor) for _ in range(summa_dim)]
        dist.all_gather(
            tensor_list,
            tensor.contiguous(),
            parallel_context.get_group(ParallelMode.TENSOR_2D_COL),
        )
        tensor = torch.cat(tensor_list, dim=0)
    return tensor


def gather_1d(parallel_context, tensor, summa_dim, dim=-1):
    tensor_list = [torch.zeros_like(tensor) for _ in range(summa_dim)]
    dist.all_gather(
        tensor_list,
        tensor.contiguous(),
        parallel_context.get_group(ParallelMode.TENSOR_2D_ROW),
    )
    tensor = torch.cat(tensor_list, dim=dim)
    return tensor


def gather_1d_twice(parallel_context, tensor, summa_dim, dim=-1):
    tensor_list = [torch.zeros_like(tensor) for _ in range(summa_dim)]
    dist.all_gather(
        tensor_list,
        tensor.contiguous(),
        parallel_context.get_group(ParallelMode.TENSOR_2D_COL),
    )
    tensor = torch.cat(tensor_list, dim=dim)
    tensor_list = [torch.zeros_like(tensor) for _ in range(summa_dim)]
    dist.all_gather(
        tensor_list, tensor, parallel_context.get_group(ParallelMode.TENSOR_2D_ROW)
    )
    tensor = torch.cat(tensor_list, dim=dim)
    return tensor


def split_batch_2d(
    inputs: Tensor,
    dim: int = 0,
    parallel_context: Optional[ParallelContext] = None,
) -> Tensor:
    dim_size = inputs.size(dim)
    world_size = parallel_context.get_world_size(ParallelMode.TENSOR_2D_COL)

    if world_size <= 1:
        return inputs

    assert (
        dim_size % world_size == 0
    ), f"The batch size ({dim_size}) is not a multiple of 2D size ({world_size})."

    return inputs.chunk(world_size, dim=dim)[
        parallel_context.get_local_rank(ParallelMode.TENSOR_2D_COL)
    ].contiguous()


=======
>>>>>>> abd9906e
def reduce_tensor_2d(
    inputs: Tensor,
    parallel_context: ParallelContext,
    parallel_mode: ParallelMode,
) -> Tensor:
    return _ReduceTensor2D.apply(
        inputs,
        parallel_context,
        parallel_mode,
    )


def reduce_scatter_tensor_2d(
    tensor: Tensor,
    dim: int,
    parallel_context: ParallelContext,
    parallel_mode: ParallelMode,
) -> Tensor:
    dim_size = tensor.size(dim)
    world_size = parallel_context.get_world_size(parallel_mode)
    assert (
        dim_size % world_size == 0
    ), f"The batch size ({dim_size}) is not a multiple of 2D size ({world_size})."

    return _ReduceScatterTensor2D.apply(
        tensor,
        dim,
        parallel_context,
        parallel_mode,
    )


def reduce_by_batch_2d(
    inputs,
    reduce_mean: bool = False,
    parallel_context: Optional[ParallelContext] = None,
) -> Tensor:
    return _ReduceByBatch2D.apply(
        inputs,
        reduce_mean,
        parallel_context,
    )


class Matmul_AB_2D(torch.autograd.Function):
    @staticmethod
    @custom_fwd(cast_inputs=torch.float16)
    def forward(
        ctx: Any,
        A: Tensor,
        B: Tensor,
        summa_dim: int,
        out_shape: Tuple[int, ...],
        row_rank: int,
        col_rank: int,
        data_parallel_rank: int,
        pipeline_parallel_rank: int,
        pipeline_parallel_size: int,
        tensor_parallel_size: int,
        parallel_context: ParallelContext,
        row_parallel_mode: ParallelMode,
        col_parallel_mode: ParallelMode,
    ) -> Tensor:
        # A: [b / q, s, h / q] -> [(b * s) / q, h / q]
        # B: [h / q, s / q]
        # C: [b / q, s, s / q] -> [(b * s) / q, s / q]

        assert A.shape[-1] == B.shape[-2], "Invalid shapes: A={}, B={} for AB.".format(
            A.shape, B.shape
        )

        if ctx:
            ctx.save_for_backward(A, B)

        A_shape = A.shape
        A = A.reshape((-1, A_shape[-1]))
        B_shape = B.shape
        B = B.reshape((-1, B_shape[-1]))
        C_shape = (A.shape[0], B.shape[-1])
        C = torch.zeros(C_shape, dtype=A.dtype, device=torch.cuda.current_device())

        # use circular buffer to store the communication tensor
        # 2 is enough for all cases
        A_list = [torch.empty_like(A) for _ in range(2)]
        B_list = [torch.empty_like(B) for _ in range(2)]

        row_group = parallel_context.get_group(row_parallel_mode)
        col_group = parallel_context.get_group(col_parallel_mode)

        src_a = (
            summa_dim * col_rank
            + data_parallel_rank * pipeline_parallel_size * tensor_parallel_size
            + pipeline_parallel_rank * tensor_parallel_size
        )
        src_b = (
            row_rank
            + data_parallel_rank * pipeline_parallel_size * tensor_parallel_size
            + pipeline_parallel_rank * tensor_parallel_size
        )

        opa = [None] * 2
        opb = [None] * 2

        A_list[0].copy_(A)
        B_list[0].copy_(B)
        opa[0] = dist.broadcast(A_list[0], src=src_a, group=row_group, async_op=True)
        opb[0] = dist.broadcast(B_list[0], src=src_b, group=col_group, async_op=True)
        cur = 0

        for i in range(summa_dim):
            if i != summa_dim - 1:
                A_list[1 - cur].copy_(A)
                opa[1 - cur] = dist.broadcast(
                    A_list[1 - cur], src=src_a + 1, group=row_group, async_op=True
                )
                B_list[1 - cur].copy_(B)
                opb[1 - cur] = dist.broadcast(
                    B_list[1 - cur],
                    src=src_b + summa_dim,
                    group=col_group,
                    async_op=True,
                )

            if opa[cur] is not None:
                opa[cur].wait()
            if opb[cur] is not None:
                opb[cur].wait()

            torch.addmm(C, A_list[cur], B_list[cur], out=C)
            cur = 1 - cur
            src_a += 1
            src_b += summa_dim

        out = C.reshape(out_shape)

        if ctx:
            ctx.summa_dim = summa_dim
            ctx.A_shape = A_shape
            ctx.B_shape = B_shape
            ctx.row_rank = row_rank
            ctx.col_rank = col_rank
            ctx.data_parallel_rank = data_parallel_rank
            ctx.pipeline_parallel_rank = pipeline_parallel_rank
            ctx.pipeline_parallel_size = pipeline_parallel_size
            ctx.tensor_parallel_size = tensor_parallel_size
            ctx.parallel_context = parallel_context
            ctx.row_parallel_mode = row_parallel_mode
            ctx.col_parallel_mode = col_parallel_mode
        return out

    @staticmethod
    @custom_bwd
    def backward(ctx: Any, output_grad: Tensor) -> Tuple[Tensor, ...]:
        A, B = ctx.saved_tensors
        with torch.no_grad():
            A_grad = Matmul_ABT_2D.apply(
                output_grad,
                B,
                ctx.summa_dim,
                ctx.A_shape,
                ctx.row_rank,
                ctx.col_rank,
                ctx.data_parallel_rank,
                ctx.pipeline_parallel_rank,
                ctx.pipeline_parallel_size,
                ctx.tensor_parallel_size,
                ctx.parallel_context,
                ctx.row_parallel_mode,
                ctx.col_parallel_mode,
            )
            B_grad = Matmul_ATB_2D.apply(
                A,
                output_grad,
                ctx.summa_dim,
                ctx.B_shape,
                ctx.row_rank,
                ctx.col_rank,
                ctx.data_parallel_rank,
                ctx.pipeline_parallel_rank,
                ctx.pipeline_parallel_size,
                ctx.tensor_parallel_size,
                ctx.parallel_context,
                ctx.row_parallel_mode,
                ctx.col_parallel_mode,
            )
        return (
            A_grad,
            B_grad,
            None,
            None,
            None,
            None,
            None,
            None,
            None,
            None,
            None,
            None,
            None,
        )


class Matmul_ABT_2D(torch.autograd.Function):
    @staticmethod
    @custom_fwd(cast_inputs=torch.float16)
    def forward(
        ctx: Any,
        A: Tensor,
        B: Tensor,
        summa_dim: int,
        out_shape: Tuple[int, ...],
        row_rank: int,
        col_rank: int,
        data_parallel_rank: int,
        pipeline_parallel_rank: int,
        pipeline_parallel_size: int,
        tensor_parallel_size: int,
        parallel_context: ParallelContext,
        row_parallel_mode: ParallelMode,
        col_parallel_mode: ParallelMode,
    ) -> Tensor:

        assert A.shape[-1] == B.shape[-1], "Invalid shapes: A={}, B={} for ABT.".format(
            A.shape, B.shape
        )

        if ctx:
            ctx.save_for_backward(A, B)

        A_shape = A.shape
        A = A.reshape((-1, A_shape[-1]))
        B_shape = B.shape
        B = B.reshape((-1, B_shape[-1]))
        C_shape = (A.shape[0], B.shape[0])
        C = torch.empty(C_shape, dtype=A.dtype, device=torch.cuda.current_device())

        # use circular buffer to store the communication tensor
        # 2 is enough for all cases
        B_list = [torch.empty_like(B) for _ in range(2)]
        C_list = [torch.empty_like(C) for _ in range(2)]

        row_group = parallel_context.get_group(row_parallel_mode)
        col_group = parallel_context.get_group(col_parallel_mode)

        src_b = (
            row_rank
            + data_parallel_rank * pipeline_parallel_size * tensor_parallel_size
            + pipeline_parallel_rank * tensor_parallel_size
        )
        src_c = (
            summa_dim * col_rank
            + data_parallel_rank * pipeline_parallel_size * tensor_parallel_size
            + pipeline_parallel_rank * tensor_parallel_size
        )

        opb = [None] * 2
        opr = [None] * 2

        B_list[0].copy_(B)
        opb[0] = dist.broadcast(B_list[0], src=src_b, group=col_group, async_op=True)
        cur = 0

        for i in range(summa_dim):
            if i != summa_dim - 1:
                B_list[1 - cur].copy_(B)
                opb[1 - cur] = dist.broadcast(
                    B_list[1 - cur],
                    src=src_b + summa_dim,
                    group=col_group,
                    async_op=True,
                )

            if opr[cur] is not None:
                opr[cur].wait()
                if i - 2 == row_rank:
                    C.copy_(C_list[cur])

            if opb[cur] is not None:
                opb[cur].wait()

            torch.matmul(A, B_list[cur].transpose(0, 1), out=C_list[cur])
            opr[cur] = dist.reduce(
                C_list[cur], dst=src_c, group=row_group, async_op=True
            )
            cur = 1 - cur
            src_b += summa_dim
            src_c += 1

        for op in opr:
            op.wait()

        if summa_dim - 2 == row_rank:
            C.copy_(C_list[cur])
        if summa_dim - 1 == row_rank:
            C.copy_(C_list[1 - cur])
        out = C.reshape(out_shape)

        if ctx:
            ctx.summa_dim = summa_dim
            ctx.A_shape = A_shape
            ctx.B_shape = B_shape
            ctx.row_rank = row_rank
            ctx.col_rank = col_rank
            ctx.data_parallel_rank = data_parallel_rank
            ctx.pipeline_parallel_rank = pipeline_parallel_rank
            ctx.pipeline_parallel_size = pipeline_parallel_size
            ctx.tensor_parallel_size = tensor_parallel_size
            ctx.parallel_context = parallel_context
            ctx.row_parallel_mode = row_parallel_mode
            ctx.col_parallel_mode = col_parallel_mode

        return out

    @staticmethod
    @custom_bwd
    def backward(ctx: Any, output_grad: Tensor) -> Tuple[Tensor, ...]:
        A, B = ctx.saved_tensors

        with torch.no_grad():
            A_grad = Matmul_AB_2D.apply(
                output_grad,
                B,
                ctx.summa_dim,
                ctx.A_shape,
                ctx.row_rank,
                ctx.col_rank,
                ctx.data_parallel_rank,
                ctx.pipeline_parallel_rank,
                ctx.pipeline_parallel_size,
                ctx.tensor_parallel_size,
                ctx.parallel_context,
                ctx.row_parallel_mode,
                ctx.col_parallel_mode,
            )
            B_grad = Matmul_ATB_2D.apply(
                output_grad,
                A,
                ctx.summa_dim,
                ctx.B_shape,
                ctx.row_rank,
                ctx.col_rank,
                ctx.data_parallel_rank,
                ctx.pipeline_parallel_rank,
                ctx.pipeline_parallel_size,
                ctx.tensor_parallel_size,
                ctx.parallel_context,
                ctx.row_parallel_mode,
                ctx.col_parallel_mode,
            )
        return (
            A_grad,
            B_grad,
            None,
            None,
            None,
            None,
            None,
            None,
            None,
            None,
            None,
            None,
            None,
        )


class Matmul_ATB_2D(torch.autograd.Function):
    @staticmethod
    @custom_fwd(cast_inputs=torch.float16)
    def forward(
        ctx: Any,
        A: Tensor,
        B: Tensor,
        summa_dim: int,
        out_shape: Tuple[int, ...],
        row_rank: int,
        col_rank: int,
        data_parallel_rank: int,
        pipeline_parallel_rank: int,
        pipeline_parallel_size: int,
        tensor_parallel_size: int,
        parallel_context: ParallelContext,
        row_parallel_mode: ParallelMode,
        col_parallel_mode: ParallelMode,
    ) -> Tensor:

        assert A.shape[-2] == B.shape[-2], "Invalid shapes: A={}, B={} for ATB.".format(
            A.shape, B.shape
        )

        if ctx:
            ctx.save_for_backward(A, B)

        A_shape = A.shape
        A = A.reshape((-1, A_shape[-1]))
        B_shape = B.shape
        B = B.reshape((-1, B_shape[-1]))
        C_shape = (A.shape[-1], B.shape[-1])
        C = torch.empty(C_shape, dtype=A.dtype, device=torch.cuda.current_device())

        # use circular buffer to store the communication tensor
        # 2 is enough for all cases
        A_list = [torch.empty_like(A) for _ in range(2)]
        C_list = [torch.empty_like(C) for _ in range(2)]

        row_group = parallel_context.get_group(row_parallel_mode)
        col_group = parallel_context.get_group(col_parallel_mode)

        src_a = (
            summa_dim * col_rank
            + data_parallel_rank * pipeline_parallel_size * tensor_parallel_size
            + pipeline_parallel_rank * tensor_parallel_size
        )
        src_c = (
            row_rank
            + data_parallel_rank * pipeline_parallel_size * tensor_parallel_size
            + pipeline_parallel_rank * tensor_parallel_size
        )

        opa = [None] * 2
        opr = [None] * 2

        A_list[0].copy_(A)
        opa[0] = dist.broadcast(A_list[0], src=src_a, group=row_group, async_op=True)
        cur = 0

        for i in range(summa_dim):
            if i != summa_dim - 1:
                A_list[1 - cur].copy_(A)
                opa[1 - cur] = dist.broadcast(
                    A_list[1 - cur], src=src_a + 1, group=row_group, async_op=True
                )

            if opr[cur] is not None:
                opr[cur].wait()
                if i - 2 == col_rank:
                    C.copy_(C_list[cur])

            if opa[cur] is not None:
                opa[cur].wait()

            torch.matmul(A_list[cur].transpose(0, 1), B, out=C_list[cur])
            opr[cur] = dist.reduce(
                C_list[cur], dst=src_c, group=col_group, async_op=True
            )
            cur = 1 - cur
            src_a += 1
            src_c += summa_dim

        for op in opr:
            op.wait()

        if summa_dim - 2 == col_rank:
            C.copy_(C_list[cur])
        if summa_dim - 1 == col_rank:
            C.copy_(C_list[1 - cur])
        out = C.reshape(out_shape)

        if ctx:
            ctx.summa_dim = summa_dim
            ctx.A_shape = A_shape
            ctx.B_shape = B_shape
            ctx.row_rank = row_rank
            ctx.col_rank = col_rank
            ctx.data_parallel_rank = data_parallel_rank
            ctx.pipeline_parallel_rank = pipeline_parallel_rank
            ctx.pipeline_parallel_size = pipeline_parallel_size
            ctx.tensor_parallel_size = tensor_parallel_size
            ctx.parallel_context = parallel_context
            ctx.row_parallel_mode = row_parallel_mode
            ctx.col_parallel_mode = col_parallel_mode

        return out

    @staticmethod
    @custom_bwd
    def backward(ctx: Any, output_grad: Tensor) -> Tuple[Tensor, ...]:
        A, B = ctx.saved_tensors

        with torch.no_grad():
            A_grad = Matmul_ABT_2D.apply(
                B,
                output_grad,
                ctx.summa_dim,
                ctx.A_shape,
                ctx.row_rank,
                ctx.col_rank,
                ctx.data_parallel_rank,
                ctx.pipeline_parallel_rank,
                ctx.pipeline_parallel_size,
                ctx.tensor_parallel_size,
                ctx.parallel_context,
                ctx.row_parallel_mode,
                ctx.col_parallel_mode,
            )
            B_grad = Matmul_AB_2D.apply(
                A,
                output_grad,
                ctx.summa_dim,
                ctx.B_shape,
                ctx.row_rank,
                ctx.col_rank,
                ctx.data_parallel_rank,
                ctx.pipeline_parallel_rank,
                ctx.pipeline_parallel_size,
                ctx.tensor_parallel_size,
                ctx.parallel_context,
                ctx.row_parallel_mode,
                ctx.col_parallel_mode,
            )
        return (
            A_grad,
            B_grad,
            None,
            None,
            None,
            None,
            None,
            None,
            None,
            None,
            None,
            None,
            None,
        )


class _Add_Bias_2D(torch.autograd.Function):
    @staticmethod
    @custom_fwd(cast_inputs=torch.float16)
    def forward(
        ctx: Any,
        inputs: Tensor,
        bias: Tensor,
        output_size_per_partition: int,
        row_rank: int,
        col_rank: int,
        skip_bias_add: bool,
        data_parallel_rank: int,
        pipeline_parallel_rank: int,
        pipeline_parallel_size: int,
        tensor_parallel_size: int,
        parallel_context: ParallelContext,
        row_parallel_mode: ParallelMode,
        col_parallel_mode: ParallelMode,
    ) -> Tensor:
        bias_temp = all_gather(
            bias,
            -1,
            parallel_context=parallel_context,
            parallel_mode=col_parallel_mode,
        )

        if ctx:
            ctx.row_rank = row_rank
            ctx.col_rank = col_rank
            ctx.bias = skip_bias_add
            ctx.data_parallel_rank = data_parallel_rank
            ctx.pipeline_parallel_rank = pipeline_parallel_rank
            ctx.pipeline_parallel_size = pipeline_parallel_size
            ctx.tensor_parallel_size = tensor_parallel_size
            ctx.parallel_context = parallel_context
            ctx.row_parallel_mode = row_parallel_mode
            ctx.col_parallel_mode = col_parallel_mode

        if skip_bias_add:
            return bias_temp
        else:
            output = inputs + bias_temp
            return output

    @staticmethod
    @custom_bwd
    def backward(ctx: Any, output_grad: Tensor) -> Tuple[Tensor, ...]:
        parallel_context = ctx.parallel_context
        col_parallel_mode = ctx.col_parallel_mode

        if ctx.bias:
            grad = reduce_scatter(
                output_grad,
                -1,
                parallel_context=parallel_context,
                parallel_mode=col_parallel_mode,
            )
            return (
                None,
                grad,
                None,
                None,
                None,
                None,
                None,
                None,
                None,
                None,
                None,
                None,
                None,
            )
        else:
            reduce_dim = tuple(range(output_grad.ndim - 1))
            reduce = torch.sum(output_grad, dim=reduce_dim)
            grad = reduce_scatter(
                reduce,
                -1,
                parallel_context=parallel_context,
                parallel_mode=col_parallel_mode,
            )
            return (
                output_grad,
                grad,
                None,
                None,
                None,
                None,
                None,
                None,
                None,
                None,
                None,
                None,
                None,
            )


class _Layernorm_2D(torch.autograd.Function):
    @staticmethod
    @custom_fwd(cast_inputs=torch.float32)
    def forward(
        ctx: Any,
        inputs: Tensor,
        E_x: Tensor,
        Var_x: Tensor,
        hidden_size: int,
        parallel_context: ParallelContext,
        row_parallel_mode: ParallelMode,
        col_parallel_mode: ParallelMode,
    ) -> Tensor:
        # in here, input = x - E[x], Var_x = 1 / sqrt(Var[x] + eps)
        inputs = inputs - E_x
        output = inputs * Var_x

        if ctx:
            ctx.save_for_backward(output, Var_x)
            ctx.normalized_shape = hidden_size
            ctx.parallel_context = parallel_context
            ctx.row_parallel_mode = row_parallel_mode
            ctx.col_parallel_mode = col_parallel_mode
        return output

    @staticmethod
    @custom_bwd
    def backward(ctx: Any, output_grad: Tensor) -> Tuple[Tensor, ...]:
        parallel_context = ctx.parallel_context
        row_parallel_mode = ctx.row_parallel_mode

        x, Var_x = ctx.saved_tensors
        # in here, Var_x = 1 / sqrt(Var[x] + eps), x = (x - E[x]) * Var_x
        output_grad_sum = torch.sum(output_grad, dim=-1, keepdim=True)
        torch.distributed.all_reduce(
            output_grad_sum, group=parallel_context.get_group(row_parallel_mode)
        )
        output_grad_sum /= ctx.normalized_shape

        output_grad_mul_x_sum = torch.sum(output_grad * x, dim=-1, keepdim=True)
        torch.distributed.all_reduce(
            output_grad_mul_x_sum, group=parallel_context.get_group(row_parallel_mode)
        )
        output_grad_mul_x_sum /= ctx.normalized_shape

        input_grad = output_grad.clone()
        input_grad -= x * output_grad_mul_x_sum
        input_grad -= output_grad_sum
        input_grad *= Var_x

        return input_grad, None, None, None, None, None, None


class _AllGatherTensor2D(torch.autograd.Function):
    @staticmethod
    @custom_fwd(cast_inputs=torch.float16)
    def forward(
        ctx: Any,
        inputs: Tensor,
        dim: int,
        parallel_context: ParallelContext,
        parallel_mode: ParallelMode,
    ) -> Tensor:
        if ctx:
            ctx.dim = dim
            ctx.parallel_context = parallel_context
            ctx.parallel_mode = parallel_mode

        outputs = all_gather(
            inputs,
            dim,
            parallel_context=parallel_context,
            parallel_mode=parallel_mode,
        )
        return outputs

    @staticmethod
    @custom_bwd
    def backward(ctx: Any, output_grad: Tensor) -> Tuple[Tensor, ...]:
        grad = reduce_scatter(
            output_grad,
            ctx.dim,
            parallel_context=ctx.parallel_context,
            parallel_mode=ctx.parallel_mode,
        )
        return grad.contiguous(), None, None, None


class _ReduceTensor2D(torch.autograd.Function):
    @staticmethod
    def forward(
        ctx: Any,
        inputs: Tensor,
        parallel_context: ParallelContext,
        parallel_mode: ParallelMode,
    ):
        return all_reduce(
            inputs,
            parallel_context=parallel_context,
            parallel_mode=parallel_mode,
        )

    @staticmethod
    def backward(ctx: Any, output_grad: Tensor):
        return output_grad, None, None


class _ReduceScatterTensor2D(torch.autograd.Function):
    @staticmethod
    def forward(
        ctx: Any,
        inputs: Tensor,
        dim: int,
        parallel_context: ParallelContext,
        parallel_mode: ParallelMode,
    ):
        if ctx:
            ctx.dim = dim
            ctx.parallel_context = parallel_context
            ctx.parallel_mode = parallel_mode

        return reduce_scatter(
            inputs,
            dim,
            parallel_context=parallel_context,
            parallel_mode=parallel_mode,
        )

    @staticmethod
    def backward(ctx: Any, output_grad: Tensor):
        return (
            all_gather(
                output_grad,
                ctx.dim,
                parallel_context=ctx.parallel_context,
                parallel_mode=ctx.parallel_mode,
            ),
            None,
            None,
            None,
        )


class _ReduceByBatch2D(torch.autograd.Function):
    @staticmethod
    def symbolic(
        graph: Any,
        inputs: Tensor,
        reduce_mean: bool = False,
        parallel_context: Optional[ParallelContext] = None,
    ):
        output = all_reduce(
            inputs,
            parallel_context=parallel_context,
            parallel_mode=ParallelMode.TENSOR_2D_COL,
        )
        if reduce_mean:
            reduce_size = parallel_context.get_world_size(ParallelMode.TENSOR_2D_COL)
            return output / reduce_size
        return output

    @staticmethod
    @custom_fwd(cast_inputs=torch.float32)
    def forward(
        ctx: Any,
        inputs: Tensor,
        reduce_mean: bool = False,
        parallel_context: Optional[ParallelContext] = None,
    ):
        output = all_reduce(
            inputs,
            parallel_context=parallel_context,
            parallel_mode=ParallelMode.TENSOR_2D_COL,
        )

        if ctx:
            ctx.reduce_mean = reduce_mean

        if reduce_mean:
            reduce_size = parallel_context.get_world_size(ParallelMode.TENSOR_2D_COL)
            output /= reduce_size
            if ctx:
                ctx.reduce_size = reduce_size
        return output.clone()

    @staticmethod
    @custom_bwd
    def backward(ctx: Any, output_grad: Tensor):
        if ctx.reduce_mean:
            return output_grad / ctx.reduce_size, None, None
        else:
            return output_grad, None, None<|MERGE_RESOLUTION|>--- conflicted
+++ resolved
@@ -94,7 +94,6 @@
     )
 
 
-<<<<<<< HEAD
 def gather_2d(parallel_context, tensor, summa_dim, col_first=True):
     if col_first:
         tensor_list = [torch.zeros_like(tensor) for _ in range(summa_dim)]
@@ -176,8 +175,6 @@
     ].contiguous()
 
 
-=======
->>>>>>> abd9906e
 def reduce_tensor_2d(
     inputs: Tensor,
     parallel_context: ParallelContext,
