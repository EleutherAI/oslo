<<<<<<< HEAD
from .tensor_parallel import *
from .pipeline_parallel import *
from .data_parallel import *
=======
from oslo.torch.nn.parallel.distributed.data_parallel import *
from oslo.torch.nn.parallel.distributed.tensor_parallel import *
from oslo.torch.nn.parallel.distributed.pipeline_parallel import *
from oslo.torch.nn.parallel.distributed.wrap import (
    auto_wrap,
    config_auto_wrap_policy,
    default_auto_wrap_policy,
    enable_wrap,
    wrap,
)
>>>>>>> 3980d8bf
<|MERGE_RESOLUTION|>--- conflicted
+++ resolved
@@ -1,8 +1,3 @@
-<<<<<<< HEAD
-from .tensor_parallel import *
-from .pipeline_parallel import *
-from .data_parallel import *
-=======
 from oslo.torch.nn.parallel.distributed.data_parallel import *
 from oslo.torch.nn.parallel.distributed.tensor_parallel import *
 from oslo.torch.nn.parallel.distributed.pipeline_parallel import *
@@ -12,5 +7,4 @@
     default_auto_wrap_policy,
     enable_wrap,
     wrap,
-)
->>>>>>> 3980d8bf
+)