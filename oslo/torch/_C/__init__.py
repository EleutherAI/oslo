import os
import sys
from pathlib import Path

import torch
from torch.utils import cpp_extension
from oslo.torch.jit._utils import _set_jit_fusion_options

_SOFTMAX_KERNEL = None
_ADAM_KERNEL = None
_ADAGRAD_KERNEL = None
_NOVOGRAD_KERNEL = None
_SGD_KERNEL = None
_LAMB_KERNEL = None
_CPU_ADAM_KERNEL = None
_CPU_ADAGRAD_KERNEL = None

TORCH_MAJOR = int(torch.__version__.split(".")[0])
TORCH_MINOR = int(torch.__version__.split(".")[1])


def get_softmax_kernel():
    global _SOFTMAX_KERNEL

    try:
        if _SOFTMAX_KERNEL is None:
            _set_jit_fusion_options()
            _SOFTMAX_KERNEL = FusedScaleMaskSoftmaxBinder().bind()
    except Exception:
        raise EnvironmentError(
            "Failed compiling custom CUDA kernels. "
            "please check your CUDA environment."
        )

    return _SOFTMAX_KERNEL


def get_adam_kernel():
    global _ADAM_KERNEL

    try:
        if _ADAM_KERNEL is None:
            _set_jit_fusion_options()
            _ADAM_KERNEL = FusedAdamBinder().bind()
    except Exception:
        raise EnvironmentError(
            "Failed compiling custom CUDA kernels. "
            "please check your CUDA environment."
        )

    return _ADAM_KERNEL


def get_adagrad_kernel():
    global _ADAGRAD_KERNEL

    try:
        if _ADAGRAD_KERNEL is None:
            _set_jit_fusion_options()
            _ADAGRAD_KERNEL = FusedAdagradBinder().bind()
    except Exception:
        raise EnvironmentError(
            "Failed compiling custom CUDA kernels. "
            "please check your CUDA environment."
        )

    return _ADAGRAD_KERNEL


def get_novograd_kernel():
    global _NOVOGRAD_KERNEL

    try:
        if _NOVOGRAD_KERNEL is None:
            _set_jit_fusion_options()
            _NOVOGRAD_KERNEL = FusedNovogradBinder().bind()
    except Exception:
        raise EnvironmentError(
            "Failed compiling custom CUDA kernels. "
            "please check your CUDA environment."
        )

    return _NOVOGRAD_KERNEL


def get_sgd_kernel():
    global _SGD_KERNEL

    try:
        if _SGD_KERNEL is None:
            _set_jit_fusion_options()
            _SGD_KERNEL = FusedSgdBinder().bind()
    except Exception:
        raise EnvironmentError(
            "Failed compiling custom CUDA kernels. "
            "please check your CUDA environment."
        )

    return _SGD_KERNEL


def get_lamb_kernel():
    global _LAMB_KERNEL

    try:
        if _LAMB_KERNEL is None:
            _set_jit_fusion_options()
            _LAMB_KERNEL = FusedLambBinder().bind()
    except Exception:
        raise EnvironmentError(
            "Failed compiling custom CUDA kernels. "
            "please check your CUDA environment."
        )

    return _LAMB_KERNEL


def get_cpu_adam_kernel():
    global _CPU_ADAM_KERNEL

    try:
        if _CPU_ADAM_KERNEL is None:
            _set_jit_fusion_options()
            _CPU_ADAM_KERNEL = CPUAdamBinder().bind()
    except Exception:
        raise EnvironmentError(
            "Failed compiling custom CUDA kernels. "
            "please check your CUDA environment."
        )

    return _CPU_ADAM_KERNEL


def get_cpu_adagrad_kernel():
    global _CPU_ADAGRAD_KERNEL

    try:
        if _CPU_ADAGRAD_KERNEL is None:
            _set_jit_fusion_options()
            _CPU_ADAGRAD_KERNEL = CPUAdagradBinder().bind()
    except Exception:
        raise EnvironmentError(
            "Failed compiling custom CUDA kernels. "
            "please check your CUDA environment."
        )

    return _CPU_ADAGRAD_KERNEL


DEFAULT_TORCH_EXTENSION_PATH = os.path.join(
    os.path.expanduser("~"),
    ".cache",
    "torch_extensions",
    "oslo",
)


class Binder(object):
    _is_rocm_version = None
    _is_rocm_pytorch = None

    def __init__(self):
        self.compat = self.get_compatibility_version()

    @property
    def base_path(self):
        from oslo.torch._C import csrc

        return Path(csrc.__file__).parent.absolute()

    @property
    def name(self):
        return "oslo"

    def includes(self):
        return [
            os.path.join(self.base_path, "includes"),
        ]

    def sources(self):
        return []

    @staticmethod
    def get_compatibility_version():
        a, b = torch.cuda.get_device_capability(torch.cuda.current_device())
        return int(str(a) + str(b))

    def bind(self, verbose: bool = False):
        try:
            import ninja
            import pybind11

        except ImportError:
            raise ImportError(
                "Unable to compile C++ code due to ``ninja`` or ``pybind11`` not being installed. "
                "please install them using ``pip install ninja pybind11``."
            )

        # Ensure directory exists to prevent race condition in some cases
        ext_path = os.environ.get("TORCH_EXTENSIONS_DIR", DEFAULT_TORCH_EXTENSION_PATH)
        ext_path = os.path.join(ext_path, self.name)
        os.makedirs(ext_path, exist_ok=True)

        op_module = cpp_extension.load(
            name=self.name,
            sources=[os.path.join(self.base_path, path) for path in self.sources()],
            extra_include_paths=self.includes(),
            extra_cflags=self.cxx_args(),
            extra_cuda_cflags=self.nvcc_args(),
            verbose=verbose,
            extra_ldflags=self.strip_empty_entries(self.extra_ldflags()),
        )

        return op_module

    @staticmethod
    def cxx_args():
        if sys.platform == "win32":
            return [
                "-O2",
                "-Wno-reorder",
                "-Wno-deprecated",
                "-Wno-deprecated-declarations",
            ]
        else:
            return [
                "-O3",
                "-std=c++14",
                "-g",
                "-Wno-reorder",
                "-Wno-deprecated",
                "-Wno-deprecated-declarations",
            ]

    def nvcc_args(self, maxrregcount: int = None):
        nvcc_flags = [
            "-O3",
            "--use_fast_math",
            "-U__CUDA_NO_HALF_OPERATORS__",
            "-U__CUDA_NO_HALF_CONVERSIONS__",
            "-U__CUDA_NO_HALF2_OPERATORS__",
            "--expt-relaxed-constexpr",
            "--expt-extended-lambda",
        ]

        additional_flags = [
            "-gencode",
            f"arch=compute_{self.compat},code=sm_{self.compat}",
        ]

        if maxrregcount:
            additional_flags.append(f"-maxrregcount={maxrregcount}")

        return nvcc_flags + additional_flags

    def extra_ldflags(self):
        return []

    @staticmethod
    def is_rocm_pytorch():
        if Binder._is_rocm_pytorch is not None:
            return Binder._is_rocm_pytorch

        _is_rocm_pytorch = False
        try:
            import torch
        except ImportError:
            pass
        else:
            if TORCH_MAJOR > 1 or (TORCH_MAJOR == 1 and TORCH_MINOR >= 5):
                _is_rocm_pytorch = (
                    hasattr(torch.version, "hip") and torch.version.hip is not None
                )
                if _is_rocm_pytorch:
                    from torch.utils.cpp_extension import ROCM_HOME

                    _is_rocm_pytorch = ROCM_HOME is not None
        Binder._is_rocm_pytorch = _is_rocm_pytorch
        return Binder._is_rocm_pytorch

    @staticmethod
    def installed_rocm_version():
        if Binder._rocm_version:
            return Binder._rocm_version

        ROCM_MAJOR = "0"
        ROCM_MINOR = "0"
        if Binder.is_rocm_pytorch():
            from torch.utils.cpp_extension import ROCM_HOME

            with open("/opt/rocm/.info/version-dev", "r") as file:
                ROCM_VERSION_DEV_RAW = file.read()
            ROCM_MAJOR = ROCM_VERSION_DEV_RAW.split(".")[0]
            ROCM_MINOR = ROCM_VERSION_DEV_RAW.split(".")[1]
        Binder._rocm_version = (int(ROCM_MAJOR), int(ROCM_MINOR))
        return Binder._rocm_version

    def strip_empty_entries(self, args):
        """
        Drop any empty strings from the list of compile and link flags
        """
        return [x for x in args if len(x) > 0]


class CPUBinder(Binder):
    def extra_ldflags(self):
        if not self.is_rocm_pytorch():
            return ["-lcurand"]
        else:
            return []

    def cxx_args(self):
        import torch

        if not self.is_rocm_pytorch():
            CUDA_LIB64 = os.path.join(torch.utils.cpp_extension.CUDA_HOME, "lib64")
        else:
            CUDA_LIB64 = os.path.join(torch.utils.cpp_extension.ROCM_HOME, "lib")
        CPU_ARCH = self.cpu_arch()
        SIMD_WIDTH = self.simd_width()

        args = super().cxx_args()
        args += [
            f"-L{CUDA_LIB64}",
            "-lcudart",
            "-lcublas",
            "-g",
            CPU_ARCH,
            "-fopenmp",
            SIMD_WIDTH,
        ]
        return args

    def cpu_arch(self):
        try:
            from cpuinfo import get_cpu_info
        except ImportError:
            cpu_info = self._backup_cpuinfo()
            if cpu_info is None:
                return "-march=native"

        try:
            cpu_info = get_cpu_info()
        except Exception as e:
            self.warning(
                f"{self.name} attempted to use `py-cpuinfo` but failed (exception type: {type(e)}, {e}), "
                "falling back to `lscpu` to get this information."
            )
            cpu_info = self._backup_cpuinfo()
            if cpu_info is None:
                return "-march=native"

        if cpu_info["arch"].startswith("PPC_"):
            # gcc does not provide -march on PowerPC, use -mcpu instead
            return "-mcpu=native"
        return "-march=native"

    def simd_width(self):
        try:
            from cpuinfo import get_cpu_info
        except ImportError:
            cpu_info = self._backup_cpuinfo()
            if cpu_info is None:
                return "-D__SCALAR__"

        try:
            cpu_info = get_cpu_info()
        except Exception as e:
            self.warning(
                f"{self.name} attempted to use `py-cpuinfo` but failed (exception type: {type(e)}, {e}), "
                "falling back to `lscpu` to get this information."
            )
            cpu_info = self._backup_cpuinfo()
            if cpu_info is None:
                return "-D__SCALAR__"

        if cpu_info["arch"] == "X86_64":
            if "avx512" in cpu_info["flags"]:
                return "-D__AVX512__"
            elif "avx2" in cpu_info["flags"]:
                return "-D__AVX256__"
        return "-D__SCALAR__"


class FusedLayerNormBinder(Binder):
    @property
    def name(self):
        return "oslo_fused_layer_norm"

    def sources(self):
        return ["fused_layer_norm.cu", "FusedLayerNormBinder.cpp"]


class FusedScaleMaskSoftmaxBinder(Binder):
    @property
    def name(self):
        return "oslo_softmax"

    def sources(self):
        return [
            "fused_scaled_masked_softmax.cu",
            "fused_scaled_upper_triang_masked_softmax.cu",
            "FusedScaleMaskSoftmaxBinder.cpp",
        ]


class ExpertParallelBinder(Binder):
    @property
    def name(self):
        return "oslo_expert_parallel_cuda"

    def sources(self):
        return ["expert_parallel_cuda.cpp", "expert_parallel_cuda_kernel.cu"]


class FusedAdamBinder(Binder):
    @property
    def name(self):
        return "oslo_adam"

    def sources(self):
        return [
            "multi_tensor_adam.cu",
            "FusedAdamBinder.cpp",
        ]


<<<<<<< HEAD
class FusedAdagradBinder(Binder):
    @property
    def name(self):
        return "oslo_adagrad"

    def sources(self):
        return [
            "multi_tensor_adagrad.cu",
            "FusedAdagradBinder.cpp",
        ]


class FusedNovogradBinder(Binder):
    @property
    def name(self):
        return "oslo_novograd"

    def sources(self):
        return [
            "multi_tensor_novograd.cu",
            "FusedNovogradBinder.cpp",
        ]


class FusedSgdBinder(Binder):
    @property
    def name(self):
        return "oslo_sgd"

    def sources(self):
        return [
            "multi_tensor_sgd.cu",
            "FusedSgdBinder.cpp",
        ]


class FusedLambBinder(Binder):
    @property
    def name(self):
        return "oslo_lamb"

    def sources(self):
        return ["fused_lamb.cu", "FusedLambBinder.cpp"]
=======
class NgramRepeatBlockBinder(Binder):
    @property
    def name(self):
        return "oslo_ngram_repeat_block"

    def sources(self):
        return ["ngram_repeat_block_cuda_kernel.cu", "ngram_repeat_block_cuda.cpp"]
>>>>>>> 0daf81f7


class CPUAdamBinder(CPUBinder):
    @property
    def name(self):
        return "oslo_cpu_adam"

    def sources(self):
        return [
            "custom_cuda_kernel.cu",
            "CPUAdamBinder.cpp",
        ]

    def libraries_args(self):
        args = super().libraries_args()
        if not self.is_rocm_pytorch():
            args += ["curand"]
        return args


class CPUAdagradBinder(CPUBinder):
    @property
    def name(self):
        return "oslo_cpu_adagrad"

    def sources(self):
        return [
            "custom_cuda_kernel.cu",
            "CPUAdagradBinder.cpp",
        ]<|MERGE_RESOLUTION|>--- conflicted
+++ resolved
@@ -425,7 +425,6 @@
         ]
 
 
-<<<<<<< HEAD
 class FusedAdagradBinder(Binder):
     @property
     def name(self):
@@ -469,7 +468,8 @@
 
     def sources(self):
         return ["fused_lamb.cu", "FusedLambBinder.cpp"]
-=======
+      
+
 class NgramRepeatBlockBinder(Binder):
     @property
     def name(self):
@@ -477,7 +477,6 @@
 
     def sources(self):
         return ["ngram_repeat_block_cuda_kernel.cu", "ngram_repeat_block_cuda.cpp"]
->>>>>>> 0daf81f7
 
 
 class CPUAdamBinder(CPUBinder):
