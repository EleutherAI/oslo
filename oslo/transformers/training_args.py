--- conflicted
+++ resolved
@@ -7,14 +7,11 @@
 from transformers.trainer_utils import SchedulerType, IntervalStrategy
 
 from oslo.torch.distributed.parallel_mode import ParallelMode
-<<<<<<< HEAD
 from oslo.transformers.trainer_utils import OptimizerNames
-=======
 from oslo.transformers.oslo_init import (
     OsloTrainerConfig,
     init_oslo_features,
 )
->>>>>>> a7f6f221
 
 
 @dataclass
